--- conflicted
+++ resolved
@@ -1,14 +1,11 @@
 <component name="ProjectDictionaryState">
   <dictionary name="kevint">
     <words>
-<<<<<<< HEAD
       <w>deserialized</w>
       <w>deserializing</w>
-=======
       <w>gameplay</w>
       <w>minecraft</w>
       <w>reddit</w>
->>>>>>> af3a27d7
       <w>terasology</w>
     </words>
   </dictionary>
