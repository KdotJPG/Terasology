// Copyright 2021 The Terasology Foundation
// SPDX-License-Identifier: Apache-2.0

// Engine tests are split out due to otherwise quirky project dependency issues with module tests extending engine tests

plugins {
    id "java-library"
    id "org.jetbrains.gradle.plugin.idea-ext"
}

// Grab all the common stuff like plugins to use, artifact repositories, code analysis config
apply from: "$rootDir/config/gradle/publish.gradle"

import groovy.json.JsonSlurper

ext {
    // Read environment variables, including variables passed by jenkins continuous integration server
    env = System.getenv()
}

///////////////////////////////////////////////////////////////////////////////////////////////////////////////////////
// Java Section                                                                                                      //
///////////////////////////////////////////////////////////////////////////////////////////////////////////////////////

// Read the internal version out of the engine-tests module.txt
def moduleFile = file('src/main/resources/module.txt')

if (!moduleFile.exists()) {
    println "Failed to find module.txt for engine-tests"
    throw new GradleException("Failed to find module.txt for engine-tests")
}

println "Scanning for version in module.txt for engine-tests"
def slurper = new JsonSlurper()
def moduleConfig = slurper.parseText(moduleFile.text)

// Gradle uses the magic version variable when creating the jar name (unless explicitly set differently)
version = moduleConfig.version

// Jenkins-Artifactory integration catches on to this as part of the Maven-type descriptor
group = 'org.terasology.engine'

println "Version for $project.name loaded as $version for group $group"

sourceSets {
    // Adjust output path (changed with the Gradle 6 upgrade, this puts it back)
    main.java.outputDir = new File("$buildDir/classes")
    test.java.outputDir = new File("$buildDir/testClasses")
}

// Primary dependencies definition
dependencies {
    // Dependency on the engine itself
    implementation project(':engine')

    // Dependency not provided for modules, but required for module-tests
    implementation group: 'com.google.code.gson', name: 'gson', version: '2.8.6'
    implementation group: 'org.codehaus.plexus', name: 'plexus-utils', version: '1.5.6'
    implementation group: 'com.google.protobuf', name: 'protobuf-java', version: '2.6.1'
    implementation group: 'ch.qos.logback', name: 'logback-classic', version: '1.2.3'
    runtimeOnly group: 'org.slf4j', name: 'jul-to-slf4j', version: '1.7.21'
    implementation "org.terasology:reflections:0.9.12-MB"

    // Test lib dependencies
<<<<<<< HEAD
    implementation("org.junit.jupiter:junit-jupiter-api:5.5.2")
    implementation("org.junit.jupiter:junit-jupiter-params:5.5.2")
    implementation "org.mockito:mockito-core:3.3.3"
    implementation "org.mockito:mockito-junit-jupiter:3.3.3"

    testRuntimeOnly("org.junit.jupiter:junit-jupiter-engine:5.5.2")
=======
    implementation(platform("org.junit:junit-bom:5.7.1")) {
        // junit-bom will set version numbers for the other org.junit dependencies.
    }
    implementation("org.junit.jupiter:junit-jupiter-api")
    implementation("org.junit.jupiter:junit-jupiter-params")
    testRuntimeOnly("org.junit.jupiter:junit-jupiter-engine")
>>>>>>> ff229f60

    implementation("org.mockito:mockito-junit-jupiter:3.7.7")

    implementation("org.terasology.joml-ext:joml-test:0.1.0")
}

task copyResourcesToClasses(type:Copy) {
    from sourceSets.main.output.resourcesDir
    into sourceSets.main.output.classesDirs.first()
}

//TODO: Remove it  when gestalt will can to handle ProtectionDomain without classes (Resources)
test.dependsOn copyResourcesToClasses
test.dependsOn rootProject.extractNatives

idea {
    module {
        // Change around the output a bit
        inheritOutputDirs = false
        outputDir = file('build/classes')
        testOutputDir = file('build/testClasses')
        downloadSources = true
    }
}<|MERGE_RESOLUTION|>--- conflicted
+++ resolved
@@ -62,21 +62,12 @@
     implementation "org.terasology:reflections:0.9.12-MB"
 
     // Test lib dependencies
-<<<<<<< HEAD
-    implementation("org.junit.jupiter:junit-jupiter-api:5.5.2")
-    implementation("org.junit.jupiter:junit-jupiter-params:5.5.2")
-    implementation "org.mockito:mockito-core:3.3.3"
-    implementation "org.mockito:mockito-junit-jupiter:3.3.3"
-
-    testRuntimeOnly("org.junit.jupiter:junit-jupiter-engine:5.5.2")
-=======
     implementation(platform("org.junit:junit-bom:5.7.1")) {
         // junit-bom will set version numbers for the other org.junit dependencies.
     }
     implementation("org.junit.jupiter:junit-jupiter-api")
     implementation("org.junit.jupiter:junit-jupiter-params")
     testRuntimeOnly("org.junit.jupiter:junit-jupiter-engine")
->>>>>>> ff229f60
 
     implementation("org.mockito:mockito-junit-jupiter:3.7.7")
 
