// Copyright 2021 The Terasology Foundation
// SPDX-License-Identifier: Apache-2.0
package org.terasology.testUtil;

<<<<<<< HEAD
import com.google.common.collect.Sets;
import org.terasology.engine.module.ModuleManager;
import org.terasology.module.Module;

import java.io.IOException;
import java.net.URISyntaxException;
import java.nio.file.Path;
import java.nio.file.Paths;

import static com.google.common.base.Verify.verify;
import static org.terasology.engine.TerasologyConstants.ENGINE_MODULE;
import static org.terasology.engine.TerasologyConstants.MODULE_INFO_FILENAME;
=======
import org.terasology.engine.core.module.ModuleManager;
>>>>>>> ffaa35d8

public final class ModuleManagerFactory {

    private ModuleManagerFactory() { }

    public static ModuleManager create() throws Exception {
        ModuleManager moduleManager = new ModuleManager("");
        loadUnitTestModule(moduleManager);
        return moduleManager;
    }

    public static void loadUnitTestModule(ModuleManager manager) throws IOException, URISyntaxException {
        Path myPath = Paths.get(ModuleManagerFactory.class.getResource("/" + MODULE_INFO_FILENAME).toURI()).getParent();
        Module testModule = manager.loadClasspathModule(myPath);
        //noinspection UnstableApiUsage
        verify(testModule.getMetadata().getId().toString().equals("unittest"),
                "Intended to load the unittest module but ended up with this instead: %s", testModule);
        manager.loadEnvironment(
                Sets.newHashSet(
                        manager.getRegistry().getLatestModuleVersion(ENGINE_MODULE),
                        testModule
                ), true);
    }
}<|MERGE_RESOLUTION|>--- conflicted
+++ resolved
@@ -1,10 +1,9 @@
 // Copyright 2021 The Terasology Foundation
 // SPDX-License-Identifier: Apache-2.0
-package org.terasology.testUtil;
+package org.terasology.engine.testUtil;
 
-<<<<<<< HEAD
 import com.google.common.collect.Sets;
-import org.terasology.engine.module.ModuleManager;
+import org.terasology.engine.core.module.ModuleManager;
 import org.terasology.module.Module;
 
 import java.io.IOException;
@@ -13,11 +12,8 @@
 import java.nio.file.Paths;
 
 import static com.google.common.base.Verify.verify;
-import static org.terasology.engine.TerasologyConstants.ENGINE_MODULE;
-import static org.terasology.engine.TerasologyConstants.MODULE_INFO_FILENAME;
-=======
-import org.terasology.engine.core.module.ModuleManager;
->>>>>>> ffaa35d8
+import static org.terasology.engine.core.TerasologyConstants.ENGINE_MODULE;
+import static org.terasology.engine.core.TerasologyConstants.MODULE_INFO_FILENAME;
 
 public final class ModuleManagerFactory {
 
@@ -32,7 +28,6 @@
     public static void loadUnitTestModule(ModuleManager manager) throws IOException, URISyntaxException {
         Path myPath = Paths.get(ModuleManagerFactory.class.getResource("/" + MODULE_INFO_FILENAME).toURI()).getParent();
         Module testModule = manager.loadClasspathModule(myPath);
-        //noinspection UnstableApiUsage
         verify(testModule.getMetadata().getId().toString().equals("unittest"),
                 "Intended to load the unittest module but ended up with this instead: %s", testModule);
         manager.loadEnvironment(
