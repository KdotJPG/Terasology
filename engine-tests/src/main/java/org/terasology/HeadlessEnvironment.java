/*
 * Copyright 2013 MovingBlocks
 *
 * Licensed under the Apache License, Version 2.0 (the "License");
 * you may not use this file except in compliance with the License.
 * You may obtain a copy of the License at
 *
 *      http://www.apache.org/licenses/LICENSE-2.0
 *
 * Unless required by applicable law or agreed to in writing, software
 * distributed under the License is distributed on an "AS IS" BASIS,
 * WITHOUT WARRANTIES OR CONDITIONS OF ANY KIND, either express or implied.
 * See the License for the specific language governing permissions and
 * limitations under the License.
 */

package org.terasology;

import org.jboss.shrinkwrap.api.ShrinkWrap;
import org.jboss.shrinkwrap.api.nio.file.ShrinkWrapFileSystems;
import org.jboss.shrinkwrap.api.spec.JavaArchive;
import org.slf4j.Logger;
import org.slf4j.LoggerFactory;
import org.terasology.assets.management.AssetManager;
import org.terasology.assets.module.ModuleAwareAssetTypeManager;
import org.terasology.audio.AudioManager;
import org.terasology.audio.nullAudio.NullAudioManager;
import org.terasology.config.Config;
import org.terasology.engine.ComponentSystemManager;
import org.terasology.engine.EngineTime;
import org.terasology.engine.Time;
import org.terasology.engine.bootstrap.EntitySystemSetupUtil;
import org.terasology.engine.modes.loadProcesses.LoadPrefabs;
import org.terasology.engine.module.ModuleManager;
import org.terasology.engine.paths.PathManager;
import org.terasology.entitySystem.entity.internal.EngineEntityManager;
import org.terasology.module.DependencyResolver;
import org.terasology.module.ModuleEnvironment;
import org.terasology.module.ModuleRegistry;
import org.terasology.module.ResolutionResult;
import org.terasology.naming.Name;
import org.terasology.network.NetworkSystem;
import org.terasology.network.internal.NetworkSystemImpl;
import org.terasology.persistence.StorageManager;
import org.terasology.persistence.internal.ReadWriteStorageManager;
import org.terasology.physics.CollisionGroupManager;
<<<<<<< HEAD
import org.terasology.rendering.nui.skin.UISkin;
import org.terasology.rendering.nui.skin.UISkinData;
=======
import org.terasology.reflection.reflect.ReflectionReflectFactory;
import org.terasology.registry.CoreRegistry;
>>>>>>> c39ed0fa
import org.terasology.testUtil.ModuleManagerFactory;
import org.terasology.world.block.BlockManager;
import org.terasology.world.block.family.AttachedToSurfaceFamilyFactory;
import org.terasology.world.block.family.DefaultBlockFamilyFactoryRegistry;
import org.terasology.world.block.family.HorizontalBlockFamilyFactory;
import org.terasology.world.block.internal.BlockManagerImpl;
import org.terasology.world.block.tiles.NullWorldAtlas;
import org.terasology.world.block.tiles.WorldAtlas;

import java.io.IOException;
import java.nio.file.FileSystem;
import java.nio.file.Path;
import java.util.Set;

import static org.mockito.Mockito.mock;

/**
 * Setup a headless ( = no graphics ) environment.
 * Based on TerasologyTestingEnvironment code.
 *
 * @author Martin Steiger
 */
public class HeadlessEnvironment extends Environment {

    private static final Logger logger = LoggerFactory.getLogger(HeadlessEnvironment.class);

    /**
     * Setup a headless ( = no graphics ) environment
     *
     * @param modules a set of module names that should be loaded (latest version)
     */
    public HeadlessEnvironment(Name... modules) {
        super(modules);
    }

    @Override
    protected void setupStorageManager() throws IOException {
        ModuleManager moduleManager = context.get(ModuleManager.class);
        EngineEntityManager engineEntityManager = context.get(EngineEntityManager.class);
        Path savePath = PathManager.getInstance().getSavePath("world1");

        context.put(StorageManager.class, new ReadWriteStorageManager(savePath, moduleManager.getEnvironment(), engineEntityManager));
    }

    @Override
    protected void setupNetwork() {
        EngineTime mockTime = mock(EngineTime.class);
        context.put(Time.class, mockTime);
        NetworkSystem networkSystem = new NetworkSystemImpl(mockTime, getContext());
        context.put(NetworkSystem.class, networkSystem);
    }

    @Override
    protected void setupEntitySystem() {
        EntitySystemSetupUtil.addReflectionBasedLibraries(context);
        EntitySystemSetupUtil.addEntityManagementRelatedClasses(context);
    }

    @Override
    protected void setupCollisionManager() {
        CollisionGroupManager collisionGroupManager = new CollisionGroupManager();
        context.put(CollisionGroupManager.class, collisionGroupManager);
    }

    @Override
    protected void setupBlockManager(AssetManager assetManager) {
        DefaultBlockFamilyFactoryRegistry blockFamilyFactoryRegistry = new DefaultBlockFamilyFactoryRegistry();
        blockFamilyFactoryRegistry.setBlockFamilyFactory("horizontal", new HorizontalBlockFamilyFactory());
        blockFamilyFactoryRegistry.setBlockFamilyFactory("alignToSurface", new AttachedToSurfaceFamilyFactory());
        WorldAtlas worldAtlas = new NullWorldAtlas();
<<<<<<< HEAD
        BlockManagerImpl blockManager = new BlockManagerImpl(worldAtlas, blockFamilyFactoryRegistry);
        context.put(BlockManager.class, blockManager);
    }

    @Override
    protected void setupEmptyAssetManager() {
        AssetManager assetManager = new AssetManagerImpl(context.get(ModuleManager.class).getEnvironment());

        // mock an empy asset factory for all asset types
        for (AssetType type : AssetType.values()) {
            assetManager.setAssetFactory(type, mock(AssetFactory.class));
        }

        context.put(AssetManager.class, assetManager);
    }

    @Override
    protected void setupAssetManager() {
        setupEmptyAssetManager();

        AssetManager assetManager = context.get(AssetManager.class);
        AudioManager audioManager = context.get(AudioManager.class);
        AssetType.registerAssetTypes(assetManager);

        assetManager.setAssetFactory(AssetType.PREFAB, new AssetFactory<PrefabData, Prefab>() {

            @Override
            public Prefab buildAsset(AssetUri uri, PrefabData data) {
                return new PojoPrefab(uri, data);
            }
        });
        assetManager.setAssetFactory(AssetType.SHAPE, new AssetFactory<BlockShapeData, BlockShape>() {

            @Override
            public BlockShape buildAsset(AssetUri uri, BlockShapeData data) {
                return new BlockShapeImpl(uri, data);
            }
        });

        assetManager.setAssetFactory(AssetType.UI_SKIN, new AssetFactory<UISkinData, UISkin>() {
            @Override
            public UISkin buildAsset(AssetUri uri, UISkinData data) {
                return new UISkin(uri, data);
            }
        });

        assetManager.setAssetFactory(AssetType.SOUND, audioManager.getStaticSoundFactory());
        assetManager.setAssetFactory(AssetType.MUSIC, audioManager.getStreamingSoundFactory());
=======
        BlockManagerImpl blockManager = new BlockManagerImpl(worldAtlas, assetManager);
        CoreRegistry.put(BlockManager.class, blockManager);
    }

    @Override
    protected AssetManager setupEmptyAssetManager() {
        ModuleAwareAssetTypeManager assetTypeManager = new ModuleAwareAssetTypeManager();
        assetTypeManager.switchEnvironment(CoreRegistry.get(ModuleManager.class).getEnvironment());

        CoreRegistry.put(AssetManager.class, assetTypeManager.getAssetManager());
        return assetTypeManager.getAssetManager();
    }

    @Override
    protected AssetManager setupAssetManager() {
        ModuleAwareAssetTypeManager assetTypeManager = new ModuleAwareAssetTypeManager();
        assetTypeManager.switchEnvironment(CoreRegistry.get(ModuleManager.class).getEnvironment());

        CoreRegistry.put(AssetManager.class, assetTypeManager.getAssetManager());
        return assetTypeManager.getAssetManager();
>>>>>>> c39ed0fa
    }

    @Override
    protected void setupAudio() {
        NullAudioManager audioManager = new NullAudioManager();
        context.put(AudioManager.class, audioManager);
    }

    @Override
    protected void setupConfig() {
        Config config = new Config();
        context.put(Config.class, config);
    }

    @Override
    protected void setupModuleManager(Set<Name> moduleNames) throws Exception {
        ModuleManager moduleManager = ModuleManagerFactory.create();
        ModuleRegistry registry = moduleManager.getRegistry();

        DependencyResolver resolver = new DependencyResolver(registry);
        ResolutionResult result = resolver.resolve(moduleNames);

        if (result.isSuccess()) {
            ModuleEnvironment modEnv = moduleManager.loadEnvironment(result.getModules(), true);
            logger.debug("Loaded modules: " + modEnv.getModuleIdsOrderedByDependencies());
        } else {
            logger.error("Could not resolve module dependencies for " + moduleNames);
        }

        context.put(ModuleManager.class, moduleManager);
    }

    /**
     * @throws IOException ShrinkWrap errors
     */
    @Override
    protected void setupPathManager() throws IOException {
        final JavaArchive homeArchive = ShrinkWrap.create(JavaArchive.class);
        final FileSystem vfs = ShrinkWrapFileSystems.newFileSystem(homeArchive);
        PathManager.getInstance().useOverrideHomePath(vfs.getPath(""));
    }

    @Override
    protected void setupComponentManager() {
        ComponentSystemManager componentSystemManager = new ComponentSystemManager();
        componentSystemManager.initialise();
        context.put(ComponentSystemManager.class, componentSystemManager);
    }

    @Override
    protected void loadPrefabs() {

        LoadPrefabs prefabLoadStep = new LoadPrefabs();

        boolean complete = false;
        prefabLoadStep.begin();
        while (!complete) {
            complete = prefabLoadStep.step();
        }
    }

    @Override
    public void close() throws Exception {
        // it would be nice, if elements in the context implemented (Auto)Closeable

        // The StorageManager creates a thread pool (through TaskMaster)
        // which isn't closed automatically
        StorageManager storageManager = context.get(StorageManager.class);
        if (storageManager != null) {
            storageManager.finishSavingAndShutdown();
        }


        super.close();
    }

}<|MERGE_RESOLUTION|>--- conflicted
+++ resolved
@@ -44,13 +44,6 @@
 import org.terasology.persistence.StorageManager;
 import org.terasology.persistence.internal.ReadWriteStorageManager;
 import org.terasology.physics.CollisionGroupManager;
-<<<<<<< HEAD
-import org.terasology.rendering.nui.skin.UISkin;
-import org.terasology.rendering.nui.skin.UISkinData;
-=======
-import org.terasology.reflection.reflect.ReflectionReflectFactory;
-import org.terasology.registry.CoreRegistry;
->>>>>>> c39ed0fa
 import org.terasology.testUtil.ModuleManagerFactory;
 import org.terasology.world.block.BlockManager;
 import org.terasology.world.block.family.AttachedToSurfaceFamilyFactory;
@@ -121,77 +114,26 @@
         blockFamilyFactoryRegistry.setBlockFamilyFactory("horizontal", new HorizontalBlockFamilyFactory());
         blockFamilyFactoryRegistry.setBlockFamilyFactory("alignToSurface", new AttachedToSurfaceFamilyFactory());
         WorldAtlas worldAtlas = new NullWorldAtlas();
-<<<<<<< HEAD
-        BlockManagerImpl blockManager = new BlockManagerImpl(worldAtlas, blockFamilyFactoryRegistry);
+        BlockManagerImpl blockManager = new BlockManagerImpl(worldAtlas, assetManager);
         context.put(BlockManager.class, blockManager);
-    }
-
-    @Override
-    protected void setupEmptyAssetManager() {
-        AssetManager assetManager = new AssetManagerImpl(context.get(ModuleManager.class).getEnvironment());
-
-        // mock an empy asset factory for all asset types
-        for (AssetType type : AssetType.values()) {
-            assetManager.setAssetFactory(type, mock(AssetFactory.class));
-        }
-
-        context.put(AssetManager.class, assetManager);
-    }
-
-    @Override
-    protected void setupAssetManager() {
-        setupEmptyAssetManager();
-
-        AssetManager assetManager = context.get(AssetManager.class);
-        AudioManager audioManager = context.get(AudioManager.class);
-        AssetType.registerAssetTypes(assetManager);
-
-        assetManager.setAssetFactory(AssetType.PREFAB, new AssetFactory<PrefabData, Prefab>() {
-
-            @Override
-            public Prefab buildAsset(AssetUri uri, PrefabData data) {
-                return new PojoPrefab(uri, data);
-            }
-        });
-        assetManager.setAssetFactory(AssetType.SHAPE, new AssetFactory<BlockShapeData, BlockShape>() {
-
-            @Override
-            public BlockShape buildAsset(AssetUri uri, BlockShapeData data) {
-                return new BlockShapeImpl(uri, data);
-            }
-        });
-
-        assetManager.setAssetFactory(AssetType.UI_SKIN, new AssetFactory<UISkinData, UISkin>() {
-            @Override
-            public UISkin buildAsset(AssetUri uri, UISkinData data) {
-                return new UISkin(uri, data);
-            }
-        });
-
-        assetManager.setAssetFactory(AssetType.SOUND, audioManager.getStaticSoundFactory());
-        assetManager.setAssetFactory(AssetType.MUSIC, audioManager.getStreamingSoundFactory());
-=======
-        BlockManagerImpl blockManager = new BlockManagerImpl(worldAtlas, assetManager);
-        CoreRegistry.put(BlockManager.class, blockManager);
     }
 
     @Override
     protected AssetManager setupEmptyAssetManager() {
         ModuleAwareAssetTypeManager assetTypeManager = new ModuleAwareAssetTypeManager();
-        assetTypeManager.switchEnvironment(CoreRegistry.get(ModuleManager.class).getEnvironment());
-
-        CoreRegistry.put(AssetManager.class, assetTypeManager.getAssetManager());
+        assetTypeManager.switchEnvironment(context.get(ModuleManager.class).getEnvironment());
+
+        context.put(AssetManager.class, assetTypeManager.getAssetManager());
         return assetTypeManager.getAssetManager();
     }
 
     @Override
     protected AssetManager setupAssetManager() {
         ModuleAwareAssetTypeManager assetTypeManager = new ModuleAwareAssetTypeManager();
-        assetTypeManager.switchEnvironment(CoreRegistry.get(ModuleManager.class).getEnvironment());
-
-        CoreRegistry.put(AssetManager.class, assetTypeManager.getAssetManager());
+        assetTypeManager.switchEnvironment(context.get(ModuleManager.class).getEnvironment());
+
+        context.put(AssetManager.class, assetTypeManager.getAssetManager());
         return assetTypeManager.getAssetManager();
->>>>>>> c39ed0fa
     }
 
     @Override
