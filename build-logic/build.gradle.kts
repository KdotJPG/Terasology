--- conflicted
+++ resolved
@@ -8,12 +8,8 @@
 }
 
 repositories {
-<<<<<<< HEAD
-    jcenter()
+    mavenCentral()
     google()  // gestalt uses an annotation package by Google
-=======
-    mavenCentral()
->>>>>>> 89de8c6f
 
     maven {
         name = "Terasology Artifactory"
