--- conflicted
+++ resolved
@@ -220,10 +220,7 @@
         }
         try {
             GameManifest manifest = item.getManifest();
-<<<<<<< HEAD
-=======
           
->>>>>>> a4f7384b
             config.getWorldGeneration().setDefaultSeed(manifest.getSeed());
             config.getWorldGeneration().setWorldTitle(manifest.getTitle());
             CoreRegistry.get(GameEngine.class).changeState(new StateLoading(manifest, (loadingAsServer) ? NetworkMode.DEDICATED_SERVER : NetworkMode.NONE));
