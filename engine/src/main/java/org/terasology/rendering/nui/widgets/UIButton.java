/*
 * Copyright 2014 MovingBlocks
 *
 * Licensed under the Apache License, Version 2.0 (the "License");
 * you may not use this file except in compliance with the License.
 * You may obtain a copy of the License at
 *
 *  http://www.apache.org/licenses/LICENSE-2.0
 *
 * Unless required by applicable law or agreed to in writing, software
 * distributed under the License is distributed on an "AS IS" BASIS,
 * WITHOUT WARRANTIES OR CONDITIONS OF ANY KIND, either express or implied.
 * See the License for the specific language governing permissions and
 * limitations under the License.
 */
package org.terasology.rendering.nui.widgets;

import com.google.common.collect.Lists;
import org.terasology.utilities.Assets;
import org.terasology.audio.StaticSound;
import org.terasology.input.MouseInput;
import org.terasology.math.geom.Vector2i;
import org.terasology.rendering.assets.font.Font;
import org.terasology.rendering.assets.texture.TextureRegion;

import org.terasology.rendering.nui.BaseInteractionListener;
import org.terasology.rendering.nui.Canvas;
import org.terasology.rendering.nui.CoreWidget;
import org.terasology.rendering.nui.InteractionListener;
import org.terasology.rendering.nui.LayoutConfig;
import org.terasology.rendering.nui.TextLineBuilder;
import org.terasology.rendering.nui.databinding.Binding;
import org.terasology.rendering.nui.databinding.DefaultBinding;
import org.terasology.rendering.nui.events.NUIMouseClickEvent;
import org.terasology.rendering.nui.events.NUIMouseReleaseEvent;

import java.util.List;

/**
<<<<<<< HEAD
 * A clickable button widget that can have a custom texture or text applied
=======
 * A widget displaying a clickable button, containing text and an optional image
>>>>>>> 520d6a7f
 */
public class UIButton extends CoreWidget {
    public static final String DOWN_MODE = "down";

    /**
     * The {@link Binding} containing the {@link TextureRegion} corresponding to the image shown on this button
     */
    @LayoutConfig
    private Binding<TextureRegion> image = new DefaultBinding<>();

    /**
     * The {@code Binding} containing the text to be shown on this button
     */
    @LayoutConfig
    private Binding<String> text = new DefaultBinding<>("");

    /**
     * The {@code Binding} containing the {@link StaticSound} to be played when this button is clicked
     */
    @LayoutConfig
    private Binding<StaticSound> clickSound = new DefaultBinding<>(Assets.getSound("engine:click").get());

    /**
     * The {@code Binding} containing the float representing the volume of the click sound, 1.0 by default
     */
    @LayoutConfig
    private Binding<Float> clickVolume = new DefaultBinding<>(1.0f);

    /**
     * Whether the button is currently being pressed
     */
    private boolean down;

    /**
     * A {@link List} of listeners subscribed to this button
     */
    private List<ActivateEventListener> listeners = Lists.newArrayList();

    /**
     * An {@link InteractionListener} that listens for mouse interaction with this button
     */
    private InteractionListener interactionListener = new BaseInteractionListener() {

        @Override
        public boolean onMouseClick(NUIMouseClickEvent event) {
            if (event.getMouseButton() == MouseInput.MOUSE_LEFT) {
                down = true;
                return true;
            }
            return false;
        }

        @Override
        public void onMouseRelease(NUIMouseReleaseEvent event) {
            if (event.getMouseButton() == MouseInput.MOUSE_LEFT) {
                if (isMouseOver()) {
                    if (getClickSound() != null) {
                        getClickSound().play(getClickVolume());
                    }
                    activate();
                }
                down = false;
            }
        }
    };

    /**
     * Creates an empty {@code UIButton}.
     */
    public UIButton() {
    }

    /**
     * Creates an empty {@code UIButton} with the given id.
     *
     * @param id The id assigned to this {@code UIButton}
     */
    public UIButton(String id) {
        super(id);
    }

    /**
     * Creates a {@code UIButton} with the given id, containing the given text.
     *
     * @param id The id assigned to this {@code UIButton}
     * @param text The text shown on this {@code UIButton}
     */
    public UIButton(String id, String text) {
        super(id);
        this.text.set(text);
    }

    /**
     * Creates a {@code UIButton} with the given id, containing the text in the given {@code Binding}.
     *
     * @param id The id assigned to this {@code UIButton}
     * @param text The {@code Binding} containing the text shown on this {@code UIButton}
     */
    public UIButton(String id, Binding<String> text) {
        super(id);
        this.text = text;
    }

    /**
     * Handles how the {@code UIButton} is drawn.
     * This is called every frame.
     *
     * @param canvas The {@link Canvas} on which this {@code UIButton} is drawn
     */
    @Override
    public void onDraw(Canvas canvas) {
        if (image.get() != null) {
            canvas.drawTexture(image.get());
        }
        canvas.drawText(text.get());
        if (isEnabled()) {
            canvas.addInteractionRegion(interactionListener);
        }
    }

    /**
     * Retrieves the preferred content size of the {@code UIButton}.
     * This is the minimum size this layout will take, given no space restrictions.
     *
     * @param canvas The {@code Canvas} on which the {@code UIButton} is drawn
     * @param areaHint A {@link Vector2i} representing the available space for this {@code UIButton}
     * @return A {@link Vector2i} representing the preferred content size of the {@code UIButton}
     */
    @Override
    public Vector2i getPreferredContentSize(Canvas canvas, Vector2i areaHint) {
        Font font = canvas.getCurrentStyle().getFont();
        List<String> lines = TextLineBuilder.getLines(font, text.get(), areaHint.getX());
        return font.getSize(lines);
    }

    /**
     * Retrieves the current mode of this {@code UIButton}.
     * <p><ul>
     * <li> DISABLED_MODE - The {@code UIButton} is disabled
     * <li> DOWN_MODE - The {@code UIButton} is being pressed
     * <li> HOVER_MODE - The mouse is hovering over the {@code UIButton}
     * <li> DEFAULT_MODE - The default mode if no other modes are applicable
     * </ul></p>
     *
     * @return A {@code String} representing the current mode of this {@code UIButton}
     */
    @Override
    public String getMode() {
        if (!isEnabled()) {
            return DISABLED_MODE;
        } else if (down) {
            return DOWN_MODE;
        } else if (interactionListener.isMouseOver()) {
            return HOVER_MODE;
        }
        return DEFAULT_MODE;
    }

    /**
     * Called when this {@code UIButton} is pressed to activate all subscribed listeners.
     */
    private void activate() {
        for (ActivateEventListener listener : listeners) {
            listener.onActivated(this);
        }
    }

    /**
     * Binds the text to be shown on this {@code UIButton}.
     *
     * @param binding The {@code Binding} containing the text
     */
    public void bindText(Binding<String> binding) {
        this.text = binding;
    }

    /**
<<<<<<< HEAD
     * @return The String on the button. In the case of no text the String is empty.
=======
     * Retrieves the text shown on this {@code UIButton}.
     *
     * @return The text shown on this {@code UIButton}
>>>>>>> 520d6a7f
     */
    public String getText() {
        return text.get();
    }

    /**
<<<<<<< HEAD
     * @param text The String to display on the button.
=======
     * Sets the text shown on this {@code UIButton}.
     *
     * @param text The text to be shown on this {@code UIButton}
>>>>>>> 520d6a7f
     */
    public void setText(String text) {
        this.text.set(text);
    }

    /**
     * Binds the image shown on this {@code UIButton}.
     *
     * @param binding The {@code Binding} containing the {@code TextureRegion} corresponding to the image
     */
    public void bindImage(Binding<TextureRegion> binding) {
        this.image = binding;
    }

    /**
<<<<<<< HEAD
     * @param image A TextureRegion to set as the button's image.
=======
     * Sets the image shown on this {@code UIButton}.
     *
     * @param image The {@code TextureRegion} corresponding to the image
>>>>>>> 520d6a7f
     */
    public void setImage(TextureRegion image) {
        this.image.set(image);
    }

    /**
<<<<<<< HEAD
     * @return The image shown on the Button in a TextureRegion.
=======
     * Retrieves the the image shown on this {@code UIButton}.
     *
     * @return A {@code TextureRegion} corresponding to the image
>>>>>>> 520d6a7f
     */
    public TextureRegion getImage() {
        return image.get();
    }

    /**
     * Binds the click sound played when this {@code UIButton} is clicked.
     *
     * @param binding The {@code Binding} containing the {@code StaticSound} corresponding to the click sound
     */
    public void bindClickSound(Binding<StaticSound> binding) {
        clickSound = binding;
    }

    /**
<<<<<<< HEAD
     * @return The StaticSound that is played.
=======
     * Retrieves the click sound played when this {@code UIButton} is clicked.
     *
     * @return A {@code StaticSound} corresponding to the click sound
>>>>>>> 520d6a7f
     */
    public StaticSound getClickSound() {
        return clickSound.get();
    }

    /**
<<<<<<< HEAD
     * @param val The StaticSound that should be played.
=======
     * Sets the click sound played when this {@code UIButton} is clicked.
     *
     * @param val A {@code StaticSound} corresponding to the click sound
>>>>>>> 520d6a7f
     */
    public void setClickSound(StaticSound val) {
        clickSound.set(val);
    }

    /**
     * Binds the volume of the click sound.
     *
     * @param binding The {@code Binding} containing the float representing the volume the click sound
     */
    public void bindClickVolume(Binding<Float> binding) {
        clickVolume = binding;
    }

    /**
<<<<<<< HEAD
     * @return A float indicating how load the sound is.
=======
     * Retrieves the volume of the click sound.
     *
     * @return A float representing the volume of the click sound
>>>>>>> 520d6a7f
     */
    public float getClickVolume() {
        return clickVolume.get();
    }

    /**
<<<<<<< HEAD
     * @param val A Float that indicates how load the sound should be.
=======
     * Sets the volume of the click sound.
     *
     * @param val The float representing the volume of the click sound
>>>>>>> 520d6a7f
     */
    public void setClickVolume(float val) {
        clickVolume.set(val);
    }

    /**
<<<<<<< HEAD
     * Add a listener to be called when the button is clicked.
     *
     * @param listener The listener to be called.
=======
     * Subscribes a listener that is called whenever this {@code UIButton} is activated.
     *
     * @param listener The {@link ActivateEventListener} to be subscribed
>>>>>>> 520d6a7f
     */
    public void subscribe(ActivateEventListener listener) {
        listeners.add(listener);
    }

    /**
<<<<<<< HEAD
     * Remove a listener from the button such that it will no longer be called on click.
     *
     * @param listener The listener to remove.
=======
     * Unsubscribes a listener from this {@code UIButton}.
     *
     * @param listener The {@code ActivateEventListener}to be unsubscribed
>>>>>>> 520d6a7f
     */
    public void unsubscribe(ActivateEventListener listener) {
        listeners.remove(listener);
    }
}<|MERGE_RESOLUTION|>--- conflicted
+++ resolved
@@ -22,7 +22,6 @@
 import org.terasology.math.geom.Vector2i;
 import org.terasology.rendering.assets.font.Font;
 import org.terasology.rendering.assets.texture.TextureRegion;
-
 import org.terasology.rendering.nui.BaseInteractionListener;
 import org.terasology.rendering.nui.Canvas;
 import org.terasology.rendering.nui.CoreWidget;
@@ -37,11 +36,7 @@
 import java.util.List;
 
 /**
-<<<<<<< HEAD
- * A clickable button widget that can have a custom texture or text applied
-=======
  * A widget displaying a clickable button, containing text and an optional image
->>>>>>> 520d6a7f
  */
 public class UIButton extends CoreWidget {
     public static final String DOWN_MODE = "down";
@@ -219,26 +214,18 @@
     }
 
     /**
-<<<<<<< HEAD
-     * @return The String on the button. In the case of no text the String is empty.
-=======
      * Retrieves the text shown on this {@code UIButton}.
      *
      * @return The text shown on this {@code UIButton}
->>>>>>> 520d6a7f
      */
     public String getText() {
         return text.get();
     }
 
     /**
-<<<<<<< HEAD
-     * @param text The String to display on the button.
-=======
      * Sets the text shown on this {@code UIButton}.
      *
      * @param text The text to be shown on this {@code UIButton}
->>>>>>> 520d6a7f
      */
     public void setText(String text) {
         this.text.set(text);
@@ -254,26 +241,18 @@
     }
 
     /**
-<<<<<<< HEAD
-     * @param image A TextureRegion to set as the button's image.
-=======
      * Sets the image shown on this {@code UIButton}.
      *
      * @param image The {@code TextureRegion} corresponding to the image
->>>>>>> 520d6a7f
      */
     public void setImage(TextureRegion image) {
         this.image.set(image);
     }
 
     /**
-<<<<<<< HEAD
-     * @return The image shown on the Button in a TextureRegion.
-=======
      * Retrieves the the image shown on this {@code UIButton}.
      *
      * @return A {@code TextureRegion} corresponding to the image
->>>>>>> 520d6a7f
      */
     public TextureRegion getImage() {
         return image.get();
@@ -289,26 +268,18 @@
     }
 
     /**
-<<<<<<< HEAD
-     * @return The StaticSound that is played.
-=======
      * Retrieves the click sound played when this {@code UIButton} is clicked.
      *
      * @return A {@code StaticSound} corresponding to the click sound
->>>>>>> 520d6a7f
      */
     public StaticSound getClickSound() {
         return clickSound.get();
     }
 
     /**
-<<<<<<< HEAD
-     * @param val The StaticSound that should be played.
-=======
      * Sets the click sound played when this {@code UIButton} is clicked.
      *
      * @param val A {@code StaticSound} corresponding to the click sound
->>>>>>> 520d6a7f
      */
     public void setClickSound(StaticSound val) {
         clickSound.set(val);
@@ -324,56 +295,36 @@
     }
 
     /**
-<<<<<<< HEAD
-     * @return A float indicating how load the sound is.
-=======
      * Retrieves the volume of the click sound.
      *
      * @return A float representing the volume of the click sound
->>>>>>> 520d6a7f
      */
     public float getClickVolume() {
         return clickVolume.get();
     }
 
     /**
-<<<<<<< HEAD
-     * @param val A Float that indicates how load the sound should be.
-=======
      * Sets the volume of the click sound.
      *
      * @param val The float representing the volume of the click sound
->>>>>>> 520d6a7f
      */
     public void setClickVolume(float val) {
         clickVolume.set(val);
     }
 
     /**
-<<<<<<< HEAD
-     * Add a listener to be called when the button is clicked.
-     *
-     * @param listener The listener to be called.
-=======
      * Subscribes a listener that is called whenever this {@code UIButton} is activated.
      *
      * @param listener The {@link ActivateEventListener} to be subscribed
->>>>>>> 520d6a7f
      */
     public void subscribe(ActivateEventListener listener) {
         listeners.add(listener);
     }
 
     /**
-<<<<<<< HEAD
-     * Remove a listener from the button such that it will no longer be called on click.
-     *
-     * @param listener The listener to remove.
-=======
      * Unsubscribes a listener from this {@code UIButton}.
      *
      * @param listener The {@code ActivateEventListener}to be unsubscribed
->>>>>>> 520d6a7f
      */
     public void unsubscribe(ActivateEventListener listener) {
         listeners.remove(listener);
