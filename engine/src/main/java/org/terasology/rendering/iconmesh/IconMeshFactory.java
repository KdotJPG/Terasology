/*
 * Copyright 2013 MovingBlocks
 *
 * Licensed under the Apache License, Version 2.0 (the "License");
 * you may not use this file except in compliance with the License.
 * You may obtain a copy of the License at
 *
 *      http://www.apache.org/licenses/LICENSE-2.0
 *
 * Unless required by applicable law or agreed to in writing, software
 * distributed under the License is distributed on an "AS IS" BASIS,
 * WITHOUT WARRANTIES OR CONDITIONS OF ANY KIND, either express or implied.
 * See the License for the specific language governing permissions and
 * limitations under the License.
 */
package org.terasology.rendering.iconmesh;

<<<<<<< HEAD
import org.joml.Rectanglei;
import org.terasology.assets.Asset;
import org.terasology.assets.ResourceUrn;
import org.terasology.math.geom.Vector4f;
=======
import org.joml.Vector4f;
import org.terasology.utilities.Assets;
import org.terasology.assets.Asset;
import org.terasology.assets.ResourceUrn;
import org.terasology.math.geom.Rect2i;
>>>>>>> 99bd1789
import org.terasology.module.sandbox.API;
import org.terasology.naming.Name;
import org.terasology.rendering.assets.mesh.Mesh;
import org.terasology.rendering.assets.mesh.MeshData;
import org.terasology.rendering.assets.texture.TextureRegion;
import org.terasology.rendering.primitives.Tessellator;
import org.terasology.rendering.primitives.TessellatorHelper;
import org.terasology.utilities.Assets;

import java.nio.ByteBuffer;

@API
public final class IconMeshFactory {

    private IconMeshFactory() {
    }

    public static Mesh getIconMesh(TextureRegion region) {
        if (region instanceof Asset) {
            ResourceUrn urn = ((Asset<?>) region).getUrn();
            if (urn.getFragmentName().isEmpty()) {
                return Assets.get(new ResourceUrn(urn.getModuleName(), IconMeshDataProducer.ICON_DISCRIMINATOR, urn.getResourceName()), Mesh.class).get();
            } else {
                Name fragName = new Name(urn.getResourceName().toString() + ResourceUrn.FRAGMENT_SEPARATOR + urn.getFragmentName().toString());
                return Assets.get(new ResourceUrn(urn.getModuleName(), IconMeshDataProducer.ICON_DISCRIMINATOR, fragName), Mesh.class).get();
            }
        } else {
            return generateIconMesh(region);
        }
    }

    public static Mesh generateIconMesh(TextureRegion tex) {
        return generateIconMesh(null, tex, 0, false, null);
    }

    public static Mesh generateIconMesh(ResourceUrn urn, TextureRegion tex) {
        return generateIconMesh(urn, tex, 0, false, null);
    }

    public static MeshData generateIconMeshData(TextureRegion tex) {
        return generateIconMeshData(tex, 0, false, null);
    }

    public static Mesh generateIconMesh(ResourceUrn urn, TextureRegion tex, int alphaLimit, boolean withContour, Vector4f colorContour) {
        if (urn == null) {
            return Assets.generateAsset(generateIconMeshData(tex, alphaLimit, withContour, colorContour), Mesh.class);
        } else {
            return Assets.generateAsset(urn, generateIconMeshData(tex, alphaLimit, withContour, colorContour), Mesh.class);
        }
    }

    public static MeshData generateIconMeshData(TextureRegion tex, int alphaLimit, boolean withContour, Vector4f colorContour) {
        ByteBuffer buffer = tex.getTexture().getData().getBuffers()[0];

        Rectanglei pixelRegion = tex.getPixelRegion();
        int posX = pixelRegion.minX;
        int posY = pixelRegion.minY;

        int stride = tex.getTexture().getWidth() * 4;

        float textureSize = Math.max(tex.getWidth(), tex.getHeight());

        Tessellator tessellator = new Tessellator();

        for (int y = 0; y < tex.getHeight(); y++) {
            for (int x = 0; x < tex.getWidth(); x++) {
                int r = buffer.get((posY + y) * stride + (posX + x) * 4) & 255;
                int g = buffer.get((posY + y) * stride + (posX + x) * 4 + 1) & 255;
                int b = buffer.get((posY + y) * stride + (posX + x) * 4 + 2) & 255;
                int a = buffer.get((posY + y) * stride + (posX + x) * 4 + 3) & 255;

                if (a > alphaLimit) {
                    Vector4f color = new Vector4f(r / 255f, g / 255f, b / 255f, a / 255f);
                    TessellatorHelper.addBlockMesh(tessellator, color, 2f / textureSize, 1.0f, 0.5f,
                            2f / textureSize * x - 1f, 2f / textureSize * (tex.getHeight() - y - 1) - 1f, 0f);

                    if (withContour) {
                        int newX = 0;
                        int newY = 0;
                        int newA = 0;

                        for (int i = 0; i < 4; i++) {
                            newA = alphaLimit + 1;
                            switch (i) {
                                case 0:
                                    //check left
                                    if (x > 0) {
                                        newX = x - 1;
                                        newY = y;
                                        newA = buffer.get((posY + newY) * stride + (posX + newX) * 4 + 3) & 255;
                                    }
                                    break;
                                case 1:
                                    //check top
                                    if (y > 0) {
                                        newX = x;
                                        newY = y - 1;
                                        newA = buffer.get((posY + newY) * stride + (posX + newX) * 4 + 3) & 255;
                                    }
                                    break;
                                case 2:
                                    //check right
                                    if (x < 16) {
                                        newX = x + 1;
                                        newY = y;
                                        newA = buffer.get((posY + newY) * stride + (posX + newX) * 4 + 3) & 255;
                                    }
                                    break;
                                case 3:
                                    //check bottom
                                    if (y < 16) {
                                        newX = x;
                                        newY = y + 1;
                                        newA = buffer.get((posY + newY) * stride + (posX + newX) * 4 + 3) & 255;
                                    }
                                    break;
                                default:
                                    break;
                            }

                            if (newA < alphaLimit) {
                                Vector4f cColor = new Vector4f(colorContour.x / 255f, colorContour.y / 255f, colorContour.z / 255f, colorContour.w);
                                TessellatorHelper.addBlockMesh(tessellator, cColor, 0.125f, 1.0f, 0.5f, 2f * 0.0625f * newX - 0.5f, 0.125f * (15 - newY) - 1f, 0f);
                            }
                        }
                    }
                }
            }
        }
        return tessellator.generateMeshData();
    }

}<|MERGE_RESOLUTION|>--- conflicted
+++ resolved
@@ -15,18 +15,12 @@
  */
 package org.terasology.rendering.iconmesh;
 
-<<<<<<< HEAD
 import org.joml.Rectanglei;
-import org.terasology.assets.Asset;
-import org.terasology.assets.ResourceUrn;
-import org.terasology.math.geom.Vector4f;
-=======
 import org.joml.Vector4f;
+import org.terasology.math.JomlUtil;
 import org.terasology.utilities.Assets;
 import org.terasology.assets.Asset;
 import org.terasology.assets.ResourceUrn;
-import org.terasology.math.geom.Rect2i;
->>>>>>> 99bd1789
 import org.terasology.module.sandbox.API;
 import org.terasology.naming.Name;
 import org.terasology.rendering.assets.mesh.Mesh;
@@ -34,7 +28,6 @@
 import org.terasology.rendering.assets.texture.TextureRegion;
 import org.terasology.rendering.primitives.Tessellator;
 import org.terasology.rendering.primitives.TessellatorHelper;
-import org.terasology.utilities.Assets;
 
 import java.nio.ByteBuffer;
 
@@ -100,7 +93,7 @@
 
                 if (a > alphaLimit) {
                     Vector4f color = new Vector4f(r / 255f, g / 255f, b / 255f, a / 255f);
-                    TessellatorHelper.addBlockMesh(tessellator, color, 2f / textureSize, 1.0f, 0.5f,
+                    TessellatorHelper.addBlockMesh(tessellator, JomlUtil.from(color), 2f / textureSize, 1.0f, 0.5f,
                             2f / textureSize * x - 1f, 2f / textureSize * (tex.getHeight() - y - 1) - 1f, 0f);
 
                     if (withContour) {
@@ -149,7 +142,7 @@
 
                             if (newA < alphaLimit) {
                                 Vector4f cColor = new Vector4f(colorContour.x / 255f, colorContour.y / 255f, colorContour.z / 255f, colorContour.w);
-                                TessellatorHelper.addBlockMesh(tessellator, cColor, 0.125f, 1.0f, 0.5f, 2f * 0.0625f * newX - 0.5f, 0.125f * (15 - newY) - 1f, 0f);
+                                TessellatorHelper.addBlockMesh(tessellator, JomlUtil.from(cColor), 0.125f, 1.0f, 0.5f, 2f * 0.0625f * newX - 0.5f, 0.125f * (15 - newY) - 1f, 0f);
                             }
                         }
                     }
