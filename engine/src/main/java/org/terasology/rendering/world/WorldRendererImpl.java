--- conflicted
+++ resolved
@@ -205,26 +205,12 @@
         renderTaskListGenerator = new RenderTaskListGenerator();
         context.put(RenderTaskListGenerator.class, renderTaskListGenerator);
 
-<<<<<<< HEAD
         addDummyNodes();
-=======
-    private void addGBufferClearingNodes(RenderGraph renderGraph) {
-        SwappableFBO gBufferPair = displayResolutionDependentFBOs.getGBufferPair();
-
-        BufferClearingNode lastUpdatedGBufferClearingNode = new BufferClearingNode("lastUpdatedGBufferClearingNode",
-                context, gBufferPair.getLastUpdatedFbo(), GL_COLOR_BUFFER_BIT | GL_DEPTH_BUFFER_BIT | GL_STENCIL_BUFFER_BIT);
-        renderGraph.addNode(lastUpdatedGBufferClearingNode);
-
-        BufferClearingNode staleGBufferClearingNode = new BufferClearingNode("staleGBufferClearingNode",
-                context, gBufferPair.getStaleFbo(), GL_COLOR_BUFFER_BIT | GL_DEPTH_BUFFER_BIT | GL_STENCIL_BUFFER_BIT);
-        renderGraph.addNode(staleGBufferClearingNode);
->>>>>>> 12f4964c
     }
 
     private void initRenderingModules() {
         renderingModuleRegistry = context.get(RenderingModuleManager.class).getRegistry();
 
-<<<<<<< HEAD
         // registry not populated by new ModuleRendering instances in UI, populate now
         if (renderingModuleRegistry.getOrderedRenderingModules().isEmpty()) {
             renderingModuleRegistry.updateRenderingModulesOrder(context.get(ModuleManager.class).getEnvironment(), context);
@@ -232,76 +218,13 @@
             // Switch module's context from gamecreation subcontext to gamerunning context
             renderingModuleRegistry.updateModulesContext(context);
         }
-=======
-        HazeNode intermediateHazeNode = new HazeNode("intermediateHazeNode",
-                context, displayResolutionDependentFBOs.getGBufferPair().getLastUpdatedFbo(), intermediateHazeFbo);
-        renderGraph.addNode(intermediateHazeNode);
-
-        FBOConfig finalHazeConfig = new FBOConfig(HazeNode.FINAL_HAZE_FBO_URI, ONE_32TH_SCALE, FBO.Type.DEFAULT);
-        FBO finalHazeFbo = displayResolutionDependentFBOs.request(finalHazeConfig);
-
-        HazeNode finalHazeNode = new HazeNode("finalHazeNode", context, intermediateHazeFbo, finalHazeFbo);
-        renderGraph.addNode(finalHazeNode);
-
-        Node lastUpdatedGBufferClearingNode = renderGraph.findNode("engine:lastUpdatedGBufferClearingNode");
-        renderGraph.connect(lastUpdatedGBufferClearingNode, backdropNode, intermediateHazeNode, finalHazeNode);
-    }
-
-    private void addWorldRenderingNodes(RenderGraph renderGraph) {
-        /* Ideally, world rendering nodes only depend on the gBufferClearingNode. However,
-        since the haze is produced by blurring the content of the gBuffer and we only want
-        the sky color to contribute  to the haze, the world rendering nodes need to run
-        after finalHazeNode, so that the landscape and other meshes are not part of the haze.
-
-        Strictly speaking however, it is only the hazeIntermediateNode that should be processed
-        before the world rendering nodes. Here we have chosen to also ensure that finalHazeNode is
-        processed before the world rendering nodes - not because it's necessary, but to keep all
-        the haze-related nodes together. */
-        Node finalHazeNode = renderGraph.findNode("engine:finalHazeNode");
-
-        Node opaqueObjectsNode = new OpaqueObjectsNode("opaqueObjectsNode", context);
-        renderGraph.addNode(opaqueObjectsNode);
-        renderGraph.connect(finalHazeNode, opaqueObjectsNode);
-
-        Node opaqueBlocksNode = new OpaqueBlocksNode("opaqueBlocksNode", context);
-        renderGraph.addNode(opaqueBlocksNode);
-        renderGraph.connect(finalHazeNode, opaqueBlocksNode);
-
-        Node alphaRejectBlocksNode = new AlphaRejectBlocksNode("alphaRejectBlocksNode", context);
-        renderGraph.addNode(alphaRejectBlocksNode);
-        renderGraph.connect(finalHazeNode, alphaRejectBlocksNode);
-
-        Node overlaysNode = new OverlaysNode("overlaysNode", context);
-        renderGraph.addNode(overlaysNode);
-        renderGraph.connect(finalHazeNode, overlaysNode);
+        /*
+        TODO: work out where to put this.
 
         renderGraph.connect(opaqueObjectsNode, overlaysNode);
         renderGraph.connect(opaqueBlocksNode, overlaysNode);
         renderGraph.connect(alphaRejectBlocksNode, overlaysNode);
-    }
-
-    private void addLightingNodes(RenderGraph renderGraph) {
-        Node opaqueObjectsNode = renderGraph.findNode("engine:opaqueObjectsNode");
-        Node opaqueBlocksNode = renderGraph.findNode("engine:opaqueBlocksNode");
-        Node alphaRejectBlocksNode = renderGraph.findNode("engine:alphaRejectBlocksNode");
-        Node lastUpdatedGBufferClearingNode = renderGraph.findNode("engine:lastUpdatedGBufferClearingNode");
-        Node staleGBufferClearingNode = renderGraph.findNode("engine:staleGBufferClearingNode");
-
-        FBOConfig shadowMapConfig = new FBOConfig(ShadowMapNode.SHADOW_MAP_FBO_URI, FBO.Type.NO_COLOR).useDepthBuffer();
-        BufferClearingNode shadowMapClearingNode = new BufferClearingNode("shadowMapClearingNode",
-                context, shadowMapConfig, shadowMapResolutionDependentFBOs, GL_DEPTH_BUFFER_BIT);
-        renderGraph.addNode(shadowMapClearingNode);
-
-        shadowMapNode = new ShadowMapNode("shadowMapNode", context);
-        renderGraph.addNode(shadowMapNode);
-        renderGraph.connect(shadowMapClearingNode, shadowMapNode);
-
-        Node deferredPointLightsNode = new DeferredPointLightsNode("deferredPointLightsNode", context);
-        renderGraph.addNode(deferredPointLightsNode);
-        renderGraph.connect(opaqueObjectsNode, deferredPointLightsNode);
-        renderGraph.connect(opaqueBlocksNode, deferredPointLightsNode);
-        renderGraph.connect(alphaRejectBlocksNode, deferredPointLightsNode);
->>>>>>> 12f4964c
+        */
 
         for (ModuleRendering moduleRenderingInstance : renderingModuleRegistry.getOrderedRenderingModules()) {
             if (moduleRenderingInstance.isEnabled()) {
@@ -320,184 +243,14 @@
         Node blurredAmbientOcclusionNode = new DummyNode ("blurredAmbientOcclusionNode", context);
         blurredAmbientOcclusionNode.addOutputFboConnection(1);
         renderGraph.addNode(blurredAmbientOcclusionNode);
-<<<<<<< HEAD
-=======
-        renderGraph.connect(ambientOcclusionNode, blurredAmbientOcclusionNode);
-    }
-
-    private void addReflectionAndRefractionNodes(RenderGraph renderGraph) {
-        FBOConfig reflectedBufferConfig = new FBOConfig(BackdropReflectionNode.REFLECTED_FBO_URI, HALF_SCALE, FBO.Type.DEFAULT).useDepthBuffer();
-        BufferClearingNode reflectedBufferClearingNode = new BufferClearingNode("reflectedBufferClearingNode",
-                context, reflectedBufferConfig, displayResolutionDependentFBOs, GL_COLOR_BUFFER_BIT | GL_DEPTH_BUFFER_BIT);
-        renderGraph.addNode(reflectedBufferClearingNode);
-
-        Node reflectedBackdropNode = new BackdropReflectionNode("reflectedBackdropNode", context);
-        renderGraph.addNode(reflectedBackdropNode);
-
-        Node worldReflectionNode = new WorldReflectionNode("worldReflectionNode", context);
-        renderGraph.addNode(worldReflectionNode);
-
-        renderGraph.connect(reflectedBufferClearingNode, reflectedBackdropNode, worldReflectionNode);
-
-        FBOConfig reflectedRefractedBufferConfig = new FBOConfig(RefractiveReflectiveBlocksNode.REFRACTIVE_REFLECTIVE_FBO_URI,
-                FULL_SCALE, FBO.Type.HDR).useNormalBuffer();
-        BufferClearingNode reflectedRefractedBufferClearingNode = new BufferClearingNode("reflectedRefractedBufferClearingNode",
-                context, reflectedRefractedBufferConfig, displayResolutionDependentFBOs, GL_COLOR_BUFFER_BIT | GL_DEPTH_BUFFER_BIT);
-        renderGraph.addNode(reflectedRefractedBufferClearingNode);
-
-        Node chunksRefractiveReflectiveNode = new RefractiveReflectiveBlocksNode("chunksRefractiveReflectiveNode", context);
-        renderGraph.addNode(chunksRefractiveReflectiveNode);
-
-        Node applyDeferredLightingNode = renderGraph.findNode("engine:applyDeferredLightingNode");
-        renderGraph.connect(reflectedRefractedBufferClearingNode, chunksRefractiveReflectiveNode);
-        renderGraph.connect(worldReflectionNode, chunksRefractiveReflectiveNode);
-        // TODO: At this stage, it is unclear -why- this connection is required, we just know that it's required. Investigate.
-        renderGraph.connect(applyDeferredLightingNode, chunksRefractiveReflectiveNode);
-        // TODO: consider having a non-rendering node for FBO.attachDepthBufferTo() methods
-    }
-
-    private void addPrePostProcessingNodes(RenderGraph renderGraph) {
-        // Pre-post-processing, just one more interaction with 3D data (semi-transparent objects, in SimpleBlendMaterialsNode)
-        // and then it's 2D post-processing all the way to the image shown on the display.
->>>>>>> 12f4964c
+
 
         Node prePostCompositeNode = new DummyNode("prePostCompositeNode", context);
         renderGraph.addNode(prePostCompositeNode);
-<<<<<<< HEAD
         */
-    }
-
-=======
-        renderGraph.connect(overlaysNode, prePostCompositeNode);
-        renderGraph.connect(finalHazeNode, prePostCompositeNode);
-        renderGraph.connect(chunksRefractiveReflectiveNode, prePostCompositeNode);
-        renderGraph.connect(applyDeferredLightingNode, prePostCompositeNode);
-        renderGraph.connect(outlineNode, prePostCompositeNode);
-        renderGraph.connect(blurredAmbientOcclusionNode, prePostCompositeNode);
-
-        Node simpleBlendMaterialsNode = new SimpleBlendMaterialsNode("simpleBlendMaterialsNode", context);
-        renderGraph.addNode(simpleBlendMaterialsNode);
-        renderGraph.connect(prePostCompositeNode, simpleBlendMaterialsNode);
-    }
-
-    private void addBloomNodes(RenderGraph renderGraph) {
-        // Bloom Effect: one high-pass filter and three blur passes
-
-        Node highPassNode = new HighPassNode("highPassNode", context);
-        renderGraph.addNode(highPassNode);
-
-        FBOConfig halfScaleBloomConfig = new FBOConfig(BloomBlurNode.HALF_SCALE_FBO_URI, HALF_SCALE, FBO.Type.DEFAULT);
-        FBO halfScaleBloomFbo = displayResolutionDependentFBOs.request(halfScaleBloomConfig);
-
-        BloomBlurNode halfScaleBlurredBloomNode = new BloomBlurNode("halfScaleBlurredBloomNode",
-                context, displayResolutionDependentFBOs.get(HighPassNode.HIGH_PASS_FBO_URI), halfScaleBloomFbo);
-        renderGraph.addNode(halfScaleBlurredBloomNode);
-
-        FBOConfig quarterScaleBloomConfig = new FBOConfig(BloomBlurNode.QUARTER_SCALE_FBO_URI, QUARTER_SCALE, FBO.Type.DEFAULT);
-        FBO quarterScaleBloomFbo = displayResolutionDependentFBOs.request(quarterScaleBloomConfig);
-
-        BloomBlurNode quarterScaleBlurredBloomNode = new BloomBlurNode("quarterScaleBlurredBloomNode", context, halfScaleBloomFbo, quarterScaleBloomFbo);
-        renderGraph.addNode(quarterScaleBlurredBloomNode);
-
-        FBOConfig one8thScaleBloomConfig = new FBOConfig(BloomBlurNode.ONE_8TH_SCALE_FBO_URI, ONE_8TH_SCALE, FBO.Type.DEFAULT);
-        FBO one8thScaleBloomFbo = displayResolutionDependentFBOs.request(one8thScaleBloomConfig);
-
-        BloomBlurNode one8thScaleBlurredBloomNode = new BloomBlurNode("one8thScaleBlurredBloomNode", context, quarterScaleBloomFbo, one8thScaleBloomFbo);
-        renderGraph.addNode(one8thScaleBlurredBloomNode);
-
-        Node simpleBlendMaterialsNode = renderGraph.findNode("engine:simpleBlendMaterialsNode");
-        renderGraph.connect(simpleBlendMaterialsNode, highPassNode, halfScaleBlurredBloomNode,
-                                        quarterScaleBlurredBloomNode, one8thScaleBlurredBloomNode);
-    }
-
-    private void addExposureNodes(RenderGraph renderGraph) {
-        FBOConfig gBuffer2Config = displayResolutionDependentFBOs.getFboConfig(new SimpleUri("engine:fbo.gBuffer2")); // TODO: Remove the hard coded value here
-        DownSamplerForExposureNode exposureDownSamplerTo16pixels = new DownSamplerForExposureNode("exposureDownSamplerTo16pixels",
-                context, gBuffer2Config, displayResolutionDependentFBOs, FBO_16X16_CONFIG, immutableFBOs);
-        renderGraph.addNode(exposureDownSamplerTo16pixels);
-
-        DownSamplerForExposureNode exposureDownSamplerTo8pixels = new DownSamplerForExposureNode("exposureDownSamplerTo8pixels",
-                context, FBO_16X16_CONFIG, immutableFBOs, FBO_8X8_CONFIG, immutableFBOs);
-        renderGraph.addNode(exposureDownSamplerTo8pixels);
-
-        DownSamplerForExposureNode exposureDownSamplerTo4pixels = new DownSamplerForExposureNode("exposureDownSamplerTo4pixels",
-                context, FBO_8X8_CONFIG, immutableFBOs, FBO_4X4_CONFIG, immutableFBOs);
-        renderGraph.addNode(exposureDownSamplerTo4pixels);
-
-        DownSamplerForExposureNode exposureDownSamplerTo2pixels = new DownSamplerForExposureNode("exposureDownSamplerTo2pixels",
-                context, FBO_4X4_CONFIG, immutableFBOs, FBO_2X2_CONFIG, immutableFBOs);
-        renderGraph.addNode(exposureDownSamplerTo2pixels);
-
-        DownSamplerForExposureNode exposureDownSamplerTo1pixel = new DownSamplerForExposureNode("exposureDownSamplerTo1pixel",
-                context, FBO_2X2_CONFIG, immutableFBOs, FBO_1X1_CONFIG, immutableFBOs);
-        renderGraph.addNode(exposureDownSamplerTo1pixel);
-
-        Node updateExposureNode = new UpdateExposureNode("updateExposureNode", context);
-        renderGraph.addNode(updateExposureNode);
-
-        Node simpleBlendMaterialsNode = renderGraph.findNode("engine:simpleBlendMaterialsNode");
-        renderGraph.connect(simpleBlendMaterialsNode, exposureDownSamplerTo16pixels, exposureDownSamplerTo8pixels,
-                            exposureDownSamplerTo4pixels, exposureDownSamplerTo2pixels, exposureDownSamplerTo1pixel,
-                            updateExposureNode);
-    }
-
-    private void addInitialPostProcessingNodes(RenderGraph renderGraph) {
-        Node simpleBlendMaterialsNode = renderGraph.findNode("engine:simpleBlendMaterialsNode");
-        Node one8thScaleBlurredBloomNode = renderGraph.findNode("engine:one8thScaleBlurredBloomNode");
-
-        // Light shafts
-        Node lightShaftsNode = new LightShaftsNode("lightShaftsNode", context);
-        renderGraph.addNode(lightShaftsNode);
-        renderGraph.connect(simpleBlendMaterialsNode, lightShaftsNode);
-
-        // Adding the bloom and light shafts to the gBuffer
-        Node initialPostProcessingNode = new InitialPostProcessingNode("initialPostProcessingNode", context);
-        renderGraph.addNode(initialPostProcessingNode);
-        renderGraph.connect(lightShaftsNode, initialPostProcessingNode);
-        renderGraph.connect(one8thScaleBlurredBloomNode, initialPostProcessingNode);
-    }
-
-    private void addFinalPostProcessingNodes(RenderGraph renderGraph) {
-        Node initialPostProcessingNode = renderGraph.findNode("engine:initialPostProcessingNode");
-        Node updateExposureNode = renderGraph.findNode("engine:updateExposureNode");
-
-        Node toneMappingNode = new ToneMappingNode("toneMappingNode", context);
-        renderGraph.addNode(toneMappingNode);
-        renderGraph.connect(updateExposureNode, toneMappingNode);
-        renderGraph.connect(initialPostProcessingNode, toneMappingNode);
-
-        // Late Blur nodes: assisting Motion Blur and Depth-of-Field effects
-        FBOConfig firstLateBlurConfig = new FBOConfig(FIRST_LATE_BLUR_FBO_URI, HALF_SCALE, FBO.Type.DEFAULT);
-        FBO firstLateBlurFbo = displayResolutionDependentFBOs.request(firstLateBlurConfig);
-
-        LateBlurNode firstLateBlurNode = new LateBlurNode("firstLateBlurNode", context,
-                displayResolutionDependentFBOs.get(ToneMappingNode.TONE_MAPPING_FBO_URI), firstLateBlurFbo);
-        renderGraph.addNode(firstLateBlurNode);
-
-        FBOConfig secondLateBlurConfig = new FBOConfig(SECOND_LATE_BLUR_FBO_URI, HALF_SCALE, FBO.Type.DEFAULT);
-        FBO secondLateBlurFbo = displayResolutionDependentFBOs.request(secondLateBlurConfig);
-
-        LateBlurNode secondLateBlurNode = new LateBlurNode("secondLateBlurNode", context, firstLateBlurFbo, secondLateBlurFbo);
-        renderGraph.addNode(secondLateBlurNode);
-
-        Node finalPostProcessingNode = new FinalPostProcessingNode("finalPostProcessingNode", context);
-        renderGraph.addNode(finalPostProcessingNode);
-
-        renderGraph.connect(toneMappingNode, firstLateBlurNode, secondLateBlurNode, finalPostProcessingNode);
-    }
-
-    private void addOutputNodes(RenderGraph renderGraph) {
-        Node finalPostProcessingNode = renderGraph.findNode("engine:finalPostProcessingNode");
-
-        Node outputToVRFrameBufferNode = new OutputToHMDNode("outputToVRFrameBufferNode", context);
-        renderGraph.addNode(outputToVRFrameBufferNode);
-        renderGraph.connect(finalPostProcessingNode, outputToVRFrameBufferNode);
-
-        Node outputToScreenNode = new OutputToScreenNode("outputToScreenNode", context);
-        renderGraph.addNode(outputToScreenNode);
-        renderGraph.connect(finalPostProcessingNode, outputToScreenNode);
-    }
->>>>>>> 12f4964c
+
+    }
+
 
     @Override
     public float getSecondsSinceLastFrame() {
