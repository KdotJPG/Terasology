--- conflicted
+++ resolved
@@ -5,18 +5,11 @@
 import gnu.trove.list.TFloatList;
 import gnu.trove.list.TIntList;
 import org.lwjgl.BufferUtils;
-import org.lwjgl.opengl.GL11;
-import org.lwjgl.opengl.GL20;
 import org.lwjgl.opengl.GL30;
-import org.lwjgl.opengl.GL33;
 import org.lwjgl.opengl.GL41;
 import org.slf4j.Logger;
 import org.slf4j.LoggerFactory;
-import org.terasology.gestalt.assets.AssetType;
-import org.terasology.gestalt.assets.DisposableResource;
-import org.terasology.gestalt.assets.ResourceUrn;
 import org.terasology.engine.core.GameThread;
-import org.terasology.engine.core.subsystem.lwjgl.GLBufferPool;
 import org.terasology.engine.core.subsystem.lwjgl.LwjglGraphicsProcessing;
 import org.terasology.engine.rendering.assets.mesh.Mesh;
 import org.terasology.engine.rendering.assets.mesh.MeshData;
@@ -26,6 +19,9 @@
 import org.terasology.engine.rendering.assets.mesh.layout.IntLayout;
 import org.terasology.engine.rendering.assets.mesh.layout.Layout;
 import org.terasology.engine.rendering.assets.mesh.layout.ShortLayout;
+import org.terasology.gestalt.assets.AssetType;
+import org.terasology.gestalt.assets.DisposableResource;
+import org.terasology.gestalt.assets.ResourceUrn;
 import org.terasology.joml.geom.AABBf;
 import org.terasology.joml.geom.AABBfc;
 
@@ -45,25 +41,18 @@
     private int indexCount;
     private DisposalAction disposalAction;
 
-<<<<<<< HEAD
-    public OpenGLMesh(ResourceUrn urn, AssetType<?, MeshData> assetType, GLBufferPool bufferPool, MeshData data,
+    public OpenGLMesh(ResourceUrn urn, AssetType<?, MeshData> assetType, MeshData data,
                       DisposalAction disposalAction, LwjglGraphicsProcessing graphicsProcessing) {
-        super(urn, assetType, disposalAction);
+        super(urn, assetType);
         this.disposalAction = disposalAction;
-=======
-    public OpenGLMesh(ResourceUrn urn, AssetType<?, MeshData> assetType, MeshData data, LwjglGraphicsProcessing graphicsProcessing) {
-        super(urn, assetType);
-        this.disposalAction = new DisposalAction(urn);
-        getDisposalHook().setDisposeAction(disposalAction);
->>>>>>> 89de8c6f
         graphicsProcessing.asynchToDisplayThread(() -> {
             reload(data);
         });
     }
 
-    public static OpenGLMesh create(ResourceUrn urn, AssetType<?, MeshData> assetType, GLBufferPool bufferPool,
-                                    MeshData data, LwjglGraphicsProcessing graphicsProcessing) {
-        return new OpenGLMesh(urn, assetType, bufferPool, data, new DisposalAction(urn, bufferPool), graphicsProcessing);
+    public static OpenGLMesh create(ResourceUrn urn, AssetType<?, MeshData> assetType, MeshData data,
+                                    LwjglGraphicsProcessing graphicsProcessing) {
+        return new OpenGLMesh(urn, assetType, data, new DisposalAction(urn), graphicsProcessing);
     }
 
     @Override
