// Copyright 2021 The Terasology Foundation
// SPDX-License-Identifier: Apache-2.0
package org.terasology.engine.rendering.assets.skeletalmesh;

import gnu.trove.list.TFloatList;
import gnu.trove.list.TIntList;
import gnu.trove.list.array.TIntArrayList;
import org.joml.Vector2f;
import org.joml.Vector3f;
import org.terasology.engine.rendering.assets.mesh.StandardMeshData;
import org.terasology.joml.geom.AABBf;
import org.terasology.engine.rendering.assets.mesh.MeshBuilder;
import org.terasology.engine.rendering.assets.mesh.MeshData;

import java.util.ArrayList;
import java.util.List;

/**
 *
 */
public class SkeletalMeshDataBuilder {

    private List<Bone> bones = new ArrayList<>();
    private List<BoneWeight> weights = new ArrayList<>();
    private List<Vector2f> uvs = new ArrayList<>();
    private List<Vector3f> vertices = new ArrayList<>();
    private List<Vector3f> normals = new ArrayList<>();
    private TIntList indices = new TIntArrayList();

    public SkeletalMeshDataBuilder() {

    }

    public SkeletalMeshDataBuilder addBone(Bone bone) {
        if (!bones.contains(bone)) {
            bones.add(bone);
        }
        return this;
    }

    public SkeletalMeshDataBuilder addVertices(List<Vector3f> vertices) {
        this.vertices.addAll(vertices);
        return this;
    }

    public SkeletalMeshDataBuilder addNormals(List<Vector3f> normals) {
        this.normals.addAll(normals);
        return this;
    }

    public SkeletalMeshDataBuilder addWeights(List<BoneWeight> weights) {
        this.weights.addAll(weights);
        return this;
    }

<<<<<<< HEAD
//    public SkeletalMeshDataBuilder addMesh(Bone bone, MeshBuilder builder) {
//        return addMesh(bone, builder.getMeshData());
//    }
//
//    public SkeletalMeshDataBuilder addMesh(Bone bone, StandardMeshData data) {
//        Vector3f[] meshVertices = data.getVertices();
//        TIntList meshIndices = data.getIndices();
//        TFloatList texCoord0 = data.uv0;
//        int weightsStart = weights.size();
//        addBone(bone);
//        for (int i = 0; i < meshVertices.size() / 3; i++) {
//            float x = meshVertices.get(i * 3);
//            float y = meshVertices.get(i * 3 + 1);
//            float z = meshVertices.get(i * 3 + 2);
//            Vector3f pos = new Vector3f(x, y, z);
//            BoneWeight weight = new BoneWeight(new float[]{1}, new int[]{bone.getIndex()});
//            // TODO Copy mesh normals
//            vertices.add(pos);
//            weights.add(weight);
//            uvs.add(new Vector2f(texCoord0.get(i * 2), texCoord0.get(i * 2 + 1)));
//        }
//
//        for (int i = 0; i < meshIndices.size(); i++) {
//            indices.add(meshIndices.get(i) + weightsStart);
//        }
//        return this;
//    }
=======
    public SkeletalMeshDataBuilder addMesh(Bone bone, MeshBuilder builder) {
        return addMesh(bone, builder.getMeshData());
    }

    public SkeletalMeshDataBuilder addMesh(Bone bone, StandardMeshData data) {
        TFloatList meshVertices = data.getVertices();
        TIntList meshIndices = data.getIndices();
        TFloatList texCoord0 = data.uv0;
        int weightsStart = weights.size();
        addBone(bone);
        for (int i = 0; i < meshVertices.size() / 3; i++) {
            float x = meshVertices.get(i * 3);
            float y = meshVertices.get(i * 3 + 1);
            float z = meshVertices.get(i * 3 + 2);
            Vector3f pos = new Vector3f(x, y, z);
            BoneWeight weight = new BoneWeight(new float[]{1}, new int[]{bone.getIndex()});
            // TODO Copy mesh normals
            vertices.add(pos);
            weights.add(weight);
            uvs.add(new Vector2f(texCoord0.get(i * 2), texCoord0.get(i * 2 + 1)));
        }

        for (int i = 0; i < meshIndices.size(); i++) {
            indices.add(meshIndices.get(i) + weightsStart);
        }
        return this;
    }
>>>>>>> d7f75490

    public void setUvs(List<Vector2f> uvs) {
        this.uvs.clear();
        this.uvs.addAll(uvs);
    }

    public void setIndices(TIntList indices) {
        this.indices.clear();
        this.indices.addAll(indices);
    }

    public SkeletalMeshData build() {
        int rootBones = 0;
        for (Bone bone : bones) {
            if (bone.getParent() == null) {
                rootBones++;
            }
        }

        Vector3f minOfAABB = new Vector3f(vertices.get(0));
        Vector3f maxOfAABB = new Vector3f(vertices.get(0));
        for (Vector3f vert : vertices) {
            minOfAABB.min(vert);
            maxOfAABB.max(vert);
        }

        if (rootBones == 0) {
            throw new IllegalStateException("Cannot create a skeleton with no root bones");
        } else if (rootBones > 1) {
            throw new IllegalStateException("Cannot create a skeleton with multiple root bones");
        }
        AABBf staticAabb = new AABBf(minOfAABB, maxOfAABB);
        return new SkeletalMeshData(bones, vertices, normals, weights, uvs, indices, staticAabb);
    }

}<|MERGE_RESOLUTION|>--- conflicted
+++ resolved
@@ -53,35 +53,6 @@
         return this;
     }
 
-<<<<<<< HEAD
-//    public SkeletalMeshDataBuilder addMesh(Bone bone, MeshBuilder builder) {
-//        return addMesh(bone, builder.getMeshData());
-//    }
-//
-//    public SkeletalMeshDataBuilder addMesh(Bone bone, StandardMeshData data) {
-//        Vector3f[] meshVertices = data.getVertices();
-//        TIntList meshIndices = data.getIndices();
-//        TFloatList texCoord0 = data.uv0;
-//        int weightsStart = weights.size();
-//        addBone(bone);
-//        for (int i = 0; i < meshVertices.size() / 3; i++) {
-//            float x = meshVertices.get(i * 3);
-//            float y = meshVertices.get(i * 3 + 1);
-//            float z = meshVertices.get(i * 3 + 2);
-//            Vector3f pos = new Vector3f(x, y, z);
-//            BoneWeight weight = new BoneWeight(new float[]{1}, new int[]{bone.getIndex()});
-//            // TODO Copy mesh normals
-//            vertices.add(pos);
-//            weights.add(weight);
-//            uvs.add(new Vector2f(texCoord0.get(i * 2), texCoord0.get(i * 2 + 1)));
-//        }
-//
-//        for (int i = 0; i < meshIndices.size(); i++) {
-//            indices.add(meshIndices.get(i) + weightsStart);
-//        }
-//        return this;
-//    }
-=======
     public SkeletalMeshDataBuilder addMesh(Bone bone, MeshBuilder builder) {
         return addMesh(bone, builder.getMeshData());
     }
@@ -109,7 +80,6 @@
         }
         return this;
     }
->>>>>>> d7f75490
 
     public void setUvs(List<Vector2f> uvs) {
         this.uvs.clear();
