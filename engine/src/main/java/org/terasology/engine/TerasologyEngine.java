--- conflicted
+++ resolved
@@ -501,14 +501,7 @@
         currentState = newState;
         LoggingContext.setGameState(newState);
         newState.init(this);
-<<<<<<< HEAD
         stateChangeSubscribers.forEach(StateChangeSubscriber::onStateChange);
-        // drain input queues
-=======
-        for (StateChangeSubscriber subscriber : stateChangeSubscribers) {
-            subscriber.onStateChange();
-        }
->>>>>>> 3c59c876
         InputSystem inputSystem = rootContext.get(InputSystem.class);
         inputSystem.drainQueues();
     }
