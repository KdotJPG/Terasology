/*
 * Copyright 2014 MovingBlocks
 *
 * Licensed under the Apache License, Version 2.0 (the "License");
 * you may not use this file except in compliance with the License.
 * You may obtain a copy of the License at
 *
 *  http://www.apache.org/licenses/LICENSE-2.0
 *
 * Unless required by applicable law or agreed to in writing, software
 * distributed under the License is distributed on an "AS IS" BASIS,
 * WITHOUT WARRANTIES OR CONDITIONS OF ANY KIND, either express or implied.
 * See the License for the specific language governing permissions and
 * limitations under the License.
 */
package org.terasology.engine.subsystem.headless;

import org.terasology.assets.module.ModuleAwareAssetTypeManager;
import org.terasology.audio.AudioManager;
import org.terasology.audio.StaticSound;
import org.terasology.audio.StreamingSound;
import org.terasology.audio.nullAudio.NullAudioManager;
import org.terasology.config.Config;
import org.terasology.context.Context;
import org.terasology.engine.ComponentSystemManager;
import org.terasology.engine.modes.GameState;
import org.terasology.engine.subsystem.EngineSubsystem;

public class HeadlessAudio implements EngineSubsystem {

    private AudioManager audioManager;

    @Override
    public void preInitialise(Context context) {
    }

    @Override
<<<<<<< HEAD
    public void postInitialise(Context context) {
        initNoSound(context);
=======
    public void initialise(Config config) {

    }

    @Override
    public void registerCoreAssetTypes(ModuleAwareAssetTypeManager assetTypeManager) {
        assetTypeManager.registerCoreAssetType(StaticSound.class, audioManager.getStaticSoundFactory(), "sounds");
        assetTypeManager.registerCoreAssetType(StreamingSound.class, audioManager.getStreamingSoundFactory(), "music");
    }

    @Override
    public void postInitialise(Config config) {
        initNoSound();
>>>>>>> c39ed0fa
    }

    @Override
    public void preUpdate(GameState currentState, float delta) {
    }

    @Override
    public void postUpdate(GameState currentState, float delta) {
        audioManager.update(delta);
    }

    @Override
    public void shutdown(Config config) {
    }

    @Override
    public void dispose() {
        audioManager.dispose();
    }

    private void initNoSound(Context context) {
        audioManager = new NullAudioManager();
<<<<<<< HEAD
        context.put(AudioManager.class, audioManager);
        AssetManager assetManager = context.get(AssetManager.class);
        assetManager.setAssetFactory(AssetType.SOUND, audioManager.getStaticSoundFactory());
        assetManager.setAssetFactory(AssetType.MUSIC, audioManager.getStreamingSoundFactory());
=======
        CoreRegistry.putPermanently(AudioManager.class, audioManager);
>>>>>>> c39ed0fa
    }

    @Override
    public void registerSystems(ComponentSystemManager componentSystemManager) {
    }

}<|MERGE_RESOLUTION|>--- conflicted
+++ resolved
@@ -35,11 +35,8 @@
     }
 
     @Override
-<<<<<<< HEAD
-    public void postInitialise(Context context) {
-        initNoSound(context);
-=======
-    public void initialise(Config config) {
+
+    public void initialise(Context context) {
 
     }
 
@@ -50,9 +47,8 @@
     }
 
     @Override
-    public void postInitialise(Config config) {
-        initNoSound();
->>>>>>> c39ed0fa
+    public void postInitialise(Context context) {
+        initNoSound(context);
     }
 
     @Override
@@ -75,14 +71,7 @@
 
     private void initNoSound(Context context) {
         audioManager = new NullAudioManager();
-<<<<<<< HEAD
         context.put(AudioManager.class, audioManager);
-        AssetManager assetManager = context.get(AssetManager.class);
-        assetManager.setAssetFactory(AssetType.SOUND, audioManager.getStaticSoundFactory());
-        assetManager.setAssetFactory(AssetType.MUSIC, audioManager.getStreamingSoundFactory());
-=======
-        CoreRegistry.putPermanently(AudioManager.class, audioManager);
->>>>>>> c39ed0fa
     }
 
     @Override
