/*
 * Copyright 2013 MovingBlocks
 *
 * Licensed under the Apache License, Version 2.0 (the "License");
 * you may not use this file except in compliance with the License.
 * You may obtain a copy of the License at
 *
 *      http://www.apache.org/licenses/LICENSE-2.0
 *
 * Unless required by applicable law or agreed to in writing, software
 * distributed under the License is distributed on an "AS IS" BASIS,
 * WITHOUT WARRANTIES OR CONDITIONS OF ANY KIND, either express or implied.
 * See the License for the specific language governing permissions and
 * limitations under the License.
 */

package org.terasology.engine.modes.loadProcesses;

import org.terasology.assets.management.AssetManager;
import org.terasology.config.Config;
import org.terasology.context.Context;
import org.terasology.game.GameManifest;
import org.terasology.network.NetworkSystem;
import org.terasology.world.block.BlockManager;
import org.terasology.world.block.family.BlockFamilyFactoryRegistry;
import org.terasology.world.block.internal.BlockManagerImpl;
import org.terasology.world.block.tiles.WorldAtlas;
import org.terasology.world.block.tiles.WorldAtlasImpl;

/**
 * @author Immortius
 */
public class RegisterBlocks extends SingleStepLoadProcess {
    private final Context context;
    private final GameManifest gameManifest;

    public RegisterBlocks(Context context, GameManifest gameManifest) {
        this.context = context;
        this.gameManifest = gameManifest;
    }

    @Override
    public String getMessage() {
        return "Registering Blocks...";
    }

    @Override
    public boolean step() {
        NetworkSystem networkSystem = context.get(NetworkSystem.class);
        WorldAtlas atlas = new WorldAtlasImpl(context.get(Config.class).getRendering().getMaxTextureAtlasResolution());
        context.put(WorldAtlas.class, atlas);

        BlockManagerImpl blockManager;
<<<<<<< HEAD
        BlockFamilyFactoryRegistry blockFamilyFactoryRegistry = context.get(BlockFamilyFactoryRegistry.class);
        if (networkSystem.getMode().isAuthority()) {
            blockManager = new BlockManagerImpl(atlas, gameManifest.getRegisteredBlockFamilies(), gameManifest.getBlockIdMap(), true, blockFamilyFactoryRegistry);
            blockManager.subscribe(context.get(NetworkSystem.class));
=======
        if (networkSystem.getMode().isAuthority()) {
            blockManager = new BlockManagerImpl(atlas, CoreRegistry.get(AssetManager.class), gameManifest.getRegisteredBlockFamilies(), gameManifest.getBlockIdMap(), true);
            blockManager.subscribe(CoreRegistry.get(NetworkSystem.class));
>>>>>>> c39ed0fa
        } else {
            blockManager = new BlockManagerImpl(atlas, CoreRegistry.get(AssetManager.class), gameManifest.getRegisteredBlockFamilies(), gameManifest.getBlockIdMap(), false);
        }
        context.put(BlockManager.class, blockManager);

        return true;
    }

    @Override
    public int getExpectedCost() {
        return 1;
    }

}<|MERGE_RESOLUTION|>--- conflicted
+++ resolved
@@ -51,18 +51,11 @@
         context.put(WorldAtlas.class, atlas);
 
         BlockManagerImpl blockManager;
-<<<<<<< HEAD
-        BlockFamilyFactoryRegistry blockFamilyFactoryRegistry = context.get(BlockFamilyFactoryRegistry.class);
         if (networkSystem.getMode().isAuthority()) {
-            blockManager = new BlockManagerImpl(atlas, gameManifest.getRegisteredBlockFamilies(), gameManifest.getBlockIdMap(), true, blockFamilyFactoryRegistry);
+            blockManager = new BlockManagerImpl(atlas, context.get(AssetManager.class), gameManifest.getRegisteredBlockFamilies(), gameManifest.getBlockIdMap(), true);
             blockManager.subscribe(context.get(NetworkSystem.class));
-=======
-        if (networkSystem.getMode().isAuthority()) {
-            blockManager = new BlockManagerImpl(atlas, CoreRegistry.get(AssetManager.class), gameManifest.getRegisteredBlockFamilies(), gameManifest.getBlockIdMap(), true);
-            blockManager.subscribe(CoreRegistry.get(NetworkSystem.class));
->>>>>>> c39ed0fa
         } else {
-            blockManager = new BlockManagerImpl(atlas, CoreRegistry.get(AssetManager.class), gameManifest.getRegisteredBlockFamilies(), gameManifest.getBlockIdMap(), false);
+            blockManager = new BlockManagerImpl(atlas, context.get(AssetManager.class), gameManifest.getRegisteredBlockFamilies(), gameManifest.getBlockIdMap(), false);
         }
         context.put(BlockManager.class, blockManager);
 
