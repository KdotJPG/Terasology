/*
 * Copyright 2013 MovingBlocks
 *
 * Licensed under the Apache License, Version 2.0 (the "License");
 * you may not use this file except in compliance with the License.
 * You may obtain a copy of the License at
 *
 *      http://www.apache.org/licenses/LICENSE-2.0
 *
 * Unless required by applicable law or agreed to in writing, software
 * distributed under the License is distributed on an "AS IS" BASIS,
 * WITHOUT WARRANTIES OR CONDITIONS OF ANY KIND, either express or implied.
 * See the License for the specific language governing permissions and
 * limitations under the License.
 */
package org.terasology.engine.modes;

import org.terasology.asset.Assets;
import org.terasology.audio.AudioManager;
import org.terasology.context.Context;
import org.terasology.engine.ComponentSystemManager;
import org.terasology.engine.GameEngine;
import org.terasology.engine.LoggingContext;
import org.terasology.engine.bootstrap.EntitySystemSetupUtil;
import org.terasology.engine.modes.loadProcesses.RegisterInputSystem;
import org.terasology.entitySystem.entity.EntityRef;
import org.terasology.entitySystem.entity.internal.EngineEntityManager;
import org.terasology.entitySystem.event.internal.EventSystem;
import org.terasology.input.InputSystem;
import org.terasology.input.cameraTarget.CameraTargetSystem;
import org.terasology.logic.console.Console;
import org.terasology.logic.console.ConsoleImpl;
import org.terasology.logic.console.ConsoleSystem;
import org.terasology.logic.console.commands.CoreCommands;
import org.terasology.logic.players.LocalPlayer;
import org.terasology.network.ClientComponent;
import org.terasology.registry.CoreRegistry;
import org.terasology.rendering.nui.NUIManager;
import org.terasology.rendering.nui.internal.NUIManagerInternal;
import org.terasology.rendering.nui.layers.mainMenu.MessagePopup;

/**
 * The class implements the main game menu.
 * <br><br>
 *
 * @author Benjamin Glatzel
 * @author Anton Kireev
 * @author Marcel Lehwald
 * @version 0.3
 */
public class StateMainMenu implements GameState {
    private Context context;
    private EngineEntityManager entityManager;
    private EventSystem eventSystem;
    private ComponentSystemManager componentSystemManager;
    private NUIManager nuiManager;
    private InputSystem inputSystem;

    private String messageOnLoad = "";

    public StateMainMenu() {
    }

    public StateMainMenu(String showMessageOnLoad) {
        messageOnLoad = showMessageOnLoad;
    }


    @Override
    public void init(GameEngine gameEngine) {
        context = gameEngine.createChildContext();
        CoreRegistry.setContext(context);

        //let's get the entity event system running
        EntitySystemSetupUtil.addEntityManagementRelatedClasses(context);
        entityManager = context.get(EngineEntityManager.class);

        eventSystem = context.get(EventSystem.class);
        context.put(Console.class, new ConsoleImpl());

        nuiManager = context.get(NUIManager.class);
        ((NUIManagerInternal) nuiManager).refreshWidgetsLibrary();
        eventSystem.registerEventHandler(nuiManager);

        // TODO: Should the CSM be registered here every time or only in engine init? See Issue #1125
        componentSystemManager = new ComponentSystemManager();
        context.put(ComponentSystemManager.class, componentSystemManager);

        // TODO: Reduce coupling between Input system and CameraTargetSystem,
        // TODO: potentially eliminating the following lines. See Issue #1126
        CameraTargetSystem cameraTargetSystem = new CameraTargetSystem();
        context.put(CameraTargetSystem.class, cameraTargetSystem);

        componentSystemManager.register(cameraTargetSystem, "engine:CameraTargetSystem");
        componentSystemManager.register(new ConsoleSystem(), "engine:ConsoleSystem");
        componentSystemManager.register(new CoreCommands(), "engine:CoreCommands");

        inputSystem = context.get(InputSystem.class);

        // TODO: REMOVE this and handle refreshing of core game state at the engine level - see Issue #1127
        new RegisterInputSystem(context).step();

        EntityRef localPlayerEntity = entityManager.create(new ClientComponent());
        LocalPlayer localPlayer = new LocalPlayer();
        context.put(LocalPlayer.class, localPlayer);
        localPlayer.setClientEntity(localPlayerEntity);

        componentSystemManager.initialise();

        playBackgroundMusic();

        //guiManager.openWindow("main");
        context.get(NUIManager.class).pushScreen("engine:mainMenuScreen");
        if (!messageOnLoad.isEmpty()) {
            nuiManager.pushScreen(MessagePopup.ASSET_URI, MessagePopup.class).setMessage("Error", messageOnLoad);
        }
    }

    @Override
    public void dispose() {
        eventSystem.process();

        componentSystemManager.shutdown();
        stopBackgroundMusic();
        nuiManager.clear();

        entityManager.clear();
    }

    private void playBackgroundMusic() {
<<<<<<< HEAD
        context.get(AudioManager.class).playMusic(Assets.getMusic("engine:MenuTheme"));
=======
        CoreRegistry.get(AudioManager.class).playMusic(Assets.getMusic("engine:MenuTheme").get());
>>>>>>> c39ed0fa
    }

    private void stopBackgroundMusic() {
        context.get(AudioManager.class).stopAllSounds();
    }

    @Override
    public void handleInput(float delta) {
        inputSystem.update(delta);
    }

    @Override
    public void update(float delta) {
        updateUserInterface(delta);

        eventSystem.process();
    }

    @Override
    public void render() {
        nuiManager.render();
    }

    @Override
    public String getLoggingPhase() {
        return LoggingContext.MENU;
    }

    @Override
    public boolean isHibernationAllowed() {
        return true;
    }

    private void updateUserInterface(float delta) {
        nuiManager.update(delta);
    }
}<|MERGE_RESOLUTION|>--- conflicted
+++ resolved
@@ -128,11 +128,7 @@
     }
 
     private void playBackgroundMusic() {
-<<<<<<< HEAD
-        context.get(AudioManager.class).playMusic(Assets.getMusic("engine:MenuTheme"));
-=======
-        CoreRegistry.get(AudioManager.class).playMusic(Assets.getMusic("engine:MenuTheme").get());
->>>>>>> c39ed0fa
+        context.get(AudioManager.class).playMusic(Assets.getMusic("engine:MenuTheme").get());
     }
 
     private void stopBackgroundMusic() {
