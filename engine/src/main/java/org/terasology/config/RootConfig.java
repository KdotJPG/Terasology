--- conflicted
+++ resolved
@@ -39,12 +39,9 @@
     private NetworkConfig network = new NetworkConfig();
     private SecurityConfig security = new SecurityConfig();
     private NUIEditorConfig nuiEditor = new NUIEditorConfig();
-<<<<<<< HEAD
     private SelectModulesConfig selectModulesConfig = new SelectModulesConfig();
-=======
     private IdentityStorageServiceConfig identityStorageService = new IdentityStorageServiceConfig();
     private TelemetryConfig telemetryConfig = new TelemetryConfig();
->>>>>>> c7d50f04
 
     /**
      * Create a new, empty config
