--- conflicted
+++ resolved
@@ -1,37 +1,12 @@
-<<<<<<< HEAD
-/*
- * Copyright 2013 MovingBlocks
- *
- * Licensed under the Apache License, Version 2.0 (the "License");
- * you may not use this file except in compliance with the License.
- * You may obtain a copy of the License at
- *
- *      http://www.apache.org/licenses/LICENSE-2.0
- *
- * Unless required by applicable law or agreed to in writing, software
- * distributed under the License is distributed on an "AS IS" BASIS,
- * WITHOUT WARRANTIES OR CONDITIONS OF ANY KIND, either express or implied.
- * See the License for the specific language governing permissions and
- * limitations under the License.
- */
+// Copyright 2020 The Terasology Foundation
+// SPDX-License-Identifier: Apache-2.0
 package org.terasology.engine.entitySystem.event.internal;
 
-import org.terasology.engine.core.SimpleUri;
+import org.terasology.assets.ResourceUrn;
 import org.terasology.engine.entitySystem.Component;
 import org.terasology.engine.entitySystem.entity.EntityRef;
 import org.terasology.engine.entitySystem.event.Event;
 import org.terasology.engine.entitySystem.systems.ComponentSystem;
-=======
-// Copyright 2020 The Terasology Foundation
-// SPDX-License-Identifier: Apache-2.0
-package org.terasology.entitySystem.event.internal;
-
-import org.terasology.assets.ResourceUrn;
-import org.terasology.entitySystem.Component;
-import org.terasology.entitySystem.entity.EntityRef;
-import org.terasology.entitySystem.event.Event;
-import org.terasology.entitySystem.systems.ComponentSystem;
->>>>>>> d37576f0
 
 /**
  * Event system propagates events to registered handlers
