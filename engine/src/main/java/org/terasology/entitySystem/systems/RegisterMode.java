// Copyright 2020 The Terasology Foundation
// SPDX-License-Identifier: Apache-2.0

package org.terasology.engine.entitySystem.systems;

<<<<<<< HEAD
import org.terasology.engine.network.NetworkMode;

=======
>>>>>>> d37576f0
/**
 * Enumeration of registration modes for ComponentSystems.
 * The registration mode dictates if a component system should be run locally or not.
 *
 */
public enum RegisterMode {
    /**
     * Always
     */
    ALWAYS(true, true, true),
    /**
     * Only if the application is acting as the authority (single player, listen or dedicated server)
     */
    AUTHORITY(true, false, true),
    /**
     * Only if the application is hosting a player (single player, remote client or listen server)
     */
    CLIENT(true, true, false),
    /**
     * Only if the application is a remote client.
     */
    REMOTE_CLIENT(false, true, false);


    private boolean validWhenAuthority;
    private boolean validWhenRemote;
    private boolean validWhenHeadless;

     RegisterMode(boolean validWhenAuthority, boolean validWhenRemote, boolean validWhenHeadless) {
        this.validWhenAuthority = validWhenAuthority;
        this.validWhenRemote = validWhenRemote;
        this.validWhenHeadless = validWhenHeadless;
    }

    public boolean isValidFor(boolean isAuthority, boolean headless) {
        return (isAuthority ? validWhenAuthority : validWhenRemote) && (!headless || validWhenHeadless);
    }
}<|MERGE_RESOLUTION|>--- conflicted
+++ resolved
@@ -3,11 +3,6 @@
 
 package org.terasology.engine.entitySystem.systems;
 
-<<<<<<< HEAD
-import org.terasology.engine.network.NetworkMode;
-
-=======
->>>>>>> d37576f0
 /**
  * Enumeration of registration modes for ComponentSystems.
  * The registration mode dictates if a component system should be run locally or not.
