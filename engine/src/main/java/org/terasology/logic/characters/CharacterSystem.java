--- conflicted
+++ resolved
@@ -72,22 +72,6 @@
     @In
     private InventoryManager inventoryManager;
 
-<<<<<<< HEAD
-    /**
-     * TODO: Include the Character collision group
-     * Including the character collision group was removed because tracing from the character's gaze position would hit
-     * the initiating character instead of the ground when looking downwards.
-     */
-    private CollisionGroup[] filter = {StandardCollisionGroup.DEFAULT, StandardCollisionGroup.WORLD};
-=======
-    private PickupBuilder pickupBuilder;
-
-    @Override
-    public void initialise() {
-        pickupBuilder = new PickupBuilder(entityManager, inventoryManager);
-    }
->>>>>>> 10e855ff
-
     @ReceiveEvent(components = {CharacterComponent.class})
     public void onDeath(DestroyEvent event, EntityRef entity) {
         CharacterComponent character = entity.getComponent(CharacterComponent.class);
