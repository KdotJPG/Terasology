--- conflicted
+++ resolved
@@ -22,15 +22,14 @@
 import org.terasology.asset.AssetUri;
 import org.terasology.engine.module.UriUtil;
 import org.terasology.engine.paths.PathManager;
-import org.terasology.entitySystem.entity.EntityBuilder;
 import org.terasology.entitySystem.entity.EntityManager;
 import org.terasology.entitySystem.entity.EntityRef;
-import org.terasology.entitySystem.entity.internal.EngineEntityManager;
 import org.terasology.entitySystem.entity.lifecycleEvents.BeforeRemoveComponent;
 import org.terasology.entitySystem.entity.lifecycleEvents.OnActivatedComponent;
 import org.terasology.entitySystem.entity.lifecycleEvents.OnAddedComponent;
 import org.terasology.entitySystem.event.ReceiveEvent;
 import org.terasology.entitySystem.prefab.PrefabManager;
+import org.terasology.entitySystem.systems.BaseComponentSystem;
 import org.terasology.entitySystem.systems.BaseComponentSystem;
 import org.terasology.entitySystem.systems.RegisterSystem;
 import org.terasology.entitySystem.systems.UpdateSubscriberSystem;
@@ -40,11 +39,6 @@
 import org.terasology.logic.behavior.tree.Actor;
 import org.terasology.logic.behavior.tree.Interpreter;
 import org.terasology.logic.behavior.tree.Node;
-<<<<<<< HEAD
-import org.terasology.logic.common.DisplayNameComponent;
-import org.terasology.registry.CoreRegistry;
-=======
->>>>>>> a5158b24
 import org.terasology.registry.In;
 import org.terasology.registry.Share;
 
@@ -75,8 +69,6 @@
     public static final String GLOBAL_ENTITY_DEFAULT_TREE = "default";
 
     @In
-    private EngineEntityManager engineEntityManager;
-    @In
     private EntityManager entityManager;
     @In
     private PrefabManager prefabManager;
@@ -86,54 +78,19 @@
     private Map<EntityRef, Interpreter> entityInterpreters = Maps.newHashMap();
     private List<BehaviorTree> trees = Lists.newArrayList();
 
-<<<<<<< HEAD
-    private EntityRef globalEntity;
-
-    public BehaviorSystem() {
-        CoreRegistry.put(BehaviorSystem.class, this);
-    }
-
-=======
->>>>>>> a5158b24
     @Override
     public void initialise() {
         List<AssetUri> uris = Lists.newArrayList();
         for (AssetUri uri : assetManager.listAssets(AssetType.SOUND)) {
             uris.add(uri);
         }
-        BehaviorTree defaultTree = null;
         for (AssetUri uri : assetManager.listAssets(AssetType.BEHAVIOR)) {
 
             BehaviorTree asset = assetManager.loadAsset(uri, BehaviorTree.class);
             if (asset != null) {
                 trees.add(asset);
-
-                if (GLOBAL_ENTITY_DEFAULT_TREE.equalsIgnoreCase(asset.getURI().getAssetName())) {
-                    defaultTree = asset;
-                }
             }
         }
-        createGlobalEntity(defaultTree);
-    }
-
-    private void createGlobalEntity(BehaviorTree defaultTree) {
-        for (EntityRef entityRef : entityManager.getEntitiesWith(BehaviorComponent.class, DisplayNameComponent.class)) {
-            if (GLOBAL_ENTITY_NAME.equalsIgnoreCase(entityRef.getComponent(DisplayNameComponent.class).name)) {
-                globalEntity = entityRef;
-                return;
-            }
-        }
-
-        BehaviorComponent behaviorComponent = new BehaviorComponent();
-        behaviorComponent.tree = defaultTree;
-        DisplayNameComponent nameComponent = new DisplayNameComponent();
-        nameComponent.name = GLOBAL_ENTITY_NAME;
-
-        EntityBuilder builder = new EntityBuilder(engineEntityManager);
-        builder.addComponent(behaviorComponent);
-        builder.addComponent(nameComponent);
-        globalEntity = builder.build();
-        globalEntity.setPersistent(false);
     }
 
     @ReceiveEvent
