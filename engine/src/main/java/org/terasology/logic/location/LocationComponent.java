/*
 * Copyright 2014 MovingBlocks
 *
 * Licensed under the Apache License, Version 2.0 (the "License");
 * you may not use this file except in compliance with the License.
 * You may obtain a copy of the License at
 *
 *  http://www.apache.org/licenses/LICENSE-2.0
 *
 * Unless required by applicable law or agreed to in writing, software
 * distributed under the License is distributed on an "AS IS" BASIS,
 * WITHOUT WARRANTIES OR CONDITIONS OF ANY KIND, either express or implied.
 * See the License for the specific language governing permissions and
 * limitations under the License.
 */
package org.terasology.logic.location;

import com.google.common.collect.Lists;
import org.joml.Quaternionf;
import org.joml.Quaternionfc;
import org.joml.Vector3fc;
import org.terasology.entitySystem.Component;
import org.terasology.entitySystem.Owns;
import org.terasology.entitySystem.entity.EntityRef;
import org.terasology.math.Direction;
<<<<<<< HEAD
import org.terasology.math.geom.Matrix4f;
=======
import org.terasology.math.JomlUtil;
>>>>>>> 38fba56f
import org.terasology.math.geom.Quat4f;
import org.terasology.math.geom.Vector3f;
import org.terasology.network.Replicate;
import org.terasology.network.ReplicationCheck;
import org.terasology.nui.properties.TextField;
import org.terasology.reflection.metadata.FieldMetadata;

import java.util.Collection;
import java.util.List;
import java.util.Objects;

/**
 * Component represent the location and facing of an entity in the world
 *
 */
public final class LocationComponent implements Component, ReplicationCheck {

    public boolean replicateChanges = true;

    // Relative to
    @Replicate
    EntityRef parent = EntityRef.NULL;

    @Replicate
    List<EntityRef> children = Lists.newArrayList();

    // Standard position/rotation
    @Replicate
    @TextField
    Vector3f position = new Vector3f();
    @Replicate
    Quat4f rotation = new Quat4f(0, 0, 0, 1);
    @Replicate
    float scale = 1.0f;
    @Replicate
    Vector3f lastPosition = new Vector3f();
    @Replicate
    Quat4f lastRotation = new Quat4f(0, 0, 0, 1);

    public LocationComponent() {
    }

    public LocationComponent(Vector3f position) {
        setLocalPosition(position);
    }

    /**
     * @return local rotation of location component
     *
     * TODO: make this readonly Quaternionfc -- Michael Pollind
     */
    public Quat4f getLocalRotation() {
        return rotation;
    }


    /**
     * @param newQuat
     * @deprecated This is scheduled for removal in an upcoming version method will be replaced with JOML implementation
     *     {@link #setLocalRotation(Quaternionfc)}.
     */
    @Deprecated
    public void setLocalRotation(Quat4f newQuat) {
        lastRotation.set(rotation);
        rotation.set(newQuat);
    }

    /**
     * set the current local rotation of the component
     *
     * @param rot local rotation
     */
    public void setLocalRotation(Quaternionfc rot) {
        lastRotation.set(rotation);
        rotation.set(JomlUtil.from(rot));
    }


    /**
     * @return The position of this component relative to any parent. Can be directly modified to update the component
     *     TODO: make this readonly Vector3fc -- Michael Pollind
     */
    public Vector3f getLocalPosition() {
        return position;
    }

    /**
     * @param pos
     * @deprecated This is scheduled for removal in an upcoming version method will be replaced with JOML implementation
     *     {@link #setLocalPosition(Vector3fc)}.
     */
    @Deprecated
    public void setLocalPosition(Vector3f pos) {
        lastPosition.set(position);
        position.set(pos);
    }


    /**
     * the local position of this location component
     *
     * @param pos position to set
     */
    public void setLocalPosition(Vector3fc pos) {
        lastPosition.set(position);
        position.set(JomlUtil.from(pos));
    }

    /**
<<<<<<< HEAD
     * @return The direction this entity is facing, relative to any parent
     */
=======
     * @return
     * @deprecated This is scheduled for removal in an upcoming version method will be replaced with JOML implementation
     *     {@link #getLocalDirection(org.joml.Vector3f)}.
     */
    @Deprecated
>>>>>>> 38fba56f
    public Vector3f getLocalDirection() {
        Vector3f result = Direction.FORWARD.getVector3f();
        getLocalRotation().rotate(result, result);
        return result;
    }

    /**
<<<<<<< HEAD
     * @return The rotation of this component, relative to any parent
     */
    public Quat4f getLocalRotation() {
        return rotation;
=======
     * gets the local direction of the given entity in
     *
     * @param dest will hold the result
     * @return dest
     */
    public org.joml.Vector3f getLocalDirection(org.joml.Vector3f dest) {
        return dest.set(Direction.FORWARD.asVector3i()).rotate(JomlUtil.from(getLocalRotation()));
>>>>>>> 38fba56f
    }


    /**
<<<<<<< HEAD
     * @param value The scale of this component
=======
     * set the local scale
     * @param value the scale
>>>>>>> 38fba56f
     */
    public void setLocalScale(float value) {
        this.scale = value;
    }

    /**
     * local scale
     * @return the scale
     */
    public float getLocalScale() {
        return scale;
    }

    /**
     * @return A new vector containing the world location.
     * @deprecated This is scheduled for removal in an upcoming version method will be replaced with JOML implementation
     *     {@link #getWorldPosition(org.joml.Vector3f)}.
     */
    @Deprecated
    public Vector3f getWorldPosition() {
        return getWorldPosition(new Vector3f());
    }

    /**
     * @param output
<<<<<<< HEAD
     * @return output, which is populated with the world location of this entity
     */
=======
     * @return
     * @deprecated This is scheduled for removal in an upcoming version method will be replaced with JOML implementation
     *     {@link #getWorldPosition(org.joml.Vector3f)}.
     */
    @Deprecated
>>>>>>> 38fba56f
    public Vector3f getWorldPosition(Vector3f output) {
        output.set(JomlUtil.from(getWorldPosition(new org.joml.Vector3f())));
        return output;
    }

    /**
     * get the world position
     *
     * @param dest will hold the result
     * @return dest
     */
    public org.joml.Vector3f getWorldPosition(org.joml.Vector3f dest) {
        dest.set(JomlUtil.from(position));
        LocationComponent parentLoc = parent.getComponent(LocationComponent.class);
        while (parentLoc != null) {
            dest.mul(parentLoc.scale);
            dest.rotate(JomlUtil.from(parentLoc.getLocalRotation()));
            dest.add(JomlUtil.from(parentLoc.position));
            parentLoc = parentLoc.parent.getComponent(LocationComponent.class);
        }
        return dest;
    }

    /**
<<<<<<< HEAD
     * Populates out with the world transform of this entity
     * @param out
     */
    public void getWorldTransform(Matrix4f out) {
        LocationComponent loc = parent.getComponent(LocationComponent.class);
        if (loc != null) {
            loc.getWorldTransform(out);
        }
        out.mul(new Matrix4f(rotation, position, scale));
    }

    /**
     * Populates out with the transform of this entity relative to the given entity, or the world transform if entity
     * is not in this entity's parent hierarchy
     * @param out
     * @param entity
     */
    public void getRelativeTransform(Matrix4f out, EntityRef entity) {
        if (!(entity.equals(parent))) {
            LocationComponent loc = parent.getComponent(LocationComponent.class);
            if (loc != null) {
                loc.getRelativeTransform(out, entity);
            }
        }
        out.mul(new Matrix4f(rotation, position, scale));
    }

=======
     * @deprecated This is scheduled for removal in an upcoming version method will be replaced with JOML implementation
     *     {@link #getWorldDirection(org.joml.Vector3f)}.
     */
    @Deprecated
>>>>>>> 38fba56f
    public Vector3f getWorldDirection() {
        Vector3f result = Direction.FORWARD.getVector3f();
        getWorldRotation().rotate(result, result);
        return result;
    }


    public org.joml.Vector3f getWorldDirection(org.joml.Vector3f dest) {
        return dest.set(Direction.FORWARD.asVector3f()).rotate(JomlUtil.from(getWorldRotation()));
    }

    /**
     * @deprecated This is scheduled for removal in an upcoming version method will be replaced with JOML implementation
     *     {@link #getWorldRotation(Quaternionf)}.
     */
    @Deprecated
    public Quat4f getWorldRotation() {
        return getWorldRotation(new Quat4f(0, 0, 0, 1));
    }

    /**
     * @deprecated This is scheduled for removal in an upcoming version method will be replaced with JOML implementation
     *     {@link #getWorldRotation(Quaternionf)}.
     */
    @Deprecated
    public Quat4f getWorldRotation(Quat4f output) {
        output.set(JomlUtil.from(getWorldRotation(new Quaternionf())));
        return output;
    }

    /**
     * get the current world rotation of the location component
     *
     * @param dest will hold the result
     * @return dest
     */
    public Quaternionf getWorldRotation(Quaternionf dest) {
        dest.set(JomlUtil.from(rotation));
        LocationComponent parentLoc = parent.getComponent(LocationComponent.class);
        while (parentLoc != null) {
            dest.premul(JomlUtil.from(parentLoc.rotation));
            parentLoc = parentLoc.parent.getComponent(LocationComponent.class);
        }
        return dest;
    }

    public float getWorldScale() {
        float result = scale;
        LocationComponent parentLoc = parent.getComponent(LocationComponent.class);
        while (parentLoc != null) {
            result *= parentLoc.getLocalScale();
            parentLoc = parentLoc.parent.getComponent(LocationComponent.class);
        }
        return result;
    }

    /**
     * @param value
     * @deprecated This is scheduled for removal in an upcoming version method will be replaced with JOML implementation
     *     {@link #setWorldPosition(Vector3fc)}.
     */
    @Deprecated
    public void setWorldPosition(Vector3f value) {
        this.setWorldPosition(JomlUtil.from(value));
    }

    /**
     * set the world position of the {@link LocationComponent}
     *
     * @param pos position to set
     */
    public void setWorldPosition(Vector3fc pos) {
        setLocalPosition(pos);
        LocationComponent parentLoc = parent.getComponent(LocationComponent.class);
        if (parentLoc != null) {
            this.position.sub(parentLoc.getWorldPosition());
            this.position.scale(1f / parentLoc.getWorldScale());
            Quat4f rot = new Quat4f(0, 0, 0, 1);
            rot.inverse(parentLoc.getWorldRotation());
            rot.rotate(this.position, this.position);
        }
    }

    /**
     * set the world rotation of the {@link LocationComponent}
     *
     * @param value
     * @deprecated This is scheduled for removal in an upcoming version method will be replaced with JOML implementation
     *     {@link #setWorldRotation(Quaternionfc)}.
     */
    @Deprecated
    public void setWorldRotation(Quat4f value) {
        this.setWorldRotation(JomlUtil.from(value));
    }

    /**
     * set the world rotation of the {@link LocationComponent}
     *
     * @param value position to set
     */
    public void setWorldRotation(Quaternionfc value) {
        setLocalRotation(value);
        LocationComponent parentLoc = parent.getComponent(LocationComponent.class);
        if (parentLoc != null) {
            Quat4f worldRot = parentLoc.getWorldRotation();
            worldRot.inverse();
            this.rotation.mul(worldRot, this.rotation);
        }
    }

    public void setWorldScale(float value) {
        this.scale = value;
        LocationComponent parentLoc = parent.getComponent(LocationComponent.class);
        if (parentLoc != null) {
            this.scale /= parentLoc.getWorldScale();
        }
    }

    public EntityRef getParent() {
        return parent;
    }

    public Collection<EntityRef> getChildren() {
        return children;
    }

    @Override
    public boolean equals(Object o) {
        if (this == o) {
            return true;
        }
        if (o instanceof LocationComponent) {
            LocationComponent other = (LocationComponent) o;
            return other.scale == scale && Objects.equals(parent, other.parent) && Objects.equals(position, other.position) && Objects.equals(rotation, other.rotation);
        }
        return false;
    }

    @Override
    public int hashCode() {
        return Objects.hash(position, rotation, scale, parent);
    }

    @Override
    public boolean shouldReplicate(FieldMetadata<?, ?> field, boolean initial, boolean toOwner) {
        return initial || replicateChanges;
    }
}<|MERGE_RESOLUTION|>--- conflicted
+++ resolved
@@ -23,11 +23,7 @@
 import org.terasology.entitySystem.Owns;
 import org.terasology.entitySystem.entity.EntityRef;
 import org.terasology.math.Direction;
-<<<<<<< HEAD
-import org.terasology.math.geom.Matrix4f;
-=======
 import org.terasology.math.JomlUtil;
->>>>>>> 38fba56f
 import org.terasology.math.geom.Quat4f;
 import org.terasology.math.geom.Vector3f;
 import org.terasology.network.Replicate;
@@ -137,16 +133,11 @@
     }
 
     /**
-<<<<<<< HEAD
-     * @return The direction this entity is facing, relative to any parent
-     */
-=======
      * @return
      * @deprecated This is scheduled for removal in an upcoming version method will be replaced with JOML implementation
      *     {@link #getLocalDirection(org.joml.Vector3f)}.
      */
     @Deprecated
->>>>>>> 38fba56f
     public Vector3f getLocalDirection() {
         Vector3f result = Direction.FORWARD.getVector3f();
         getLocalRotation().rotate(result, result);
@@ -154,12 +145,6 @@
     }
 
     /**
-<<<<<<< HEAD
-     * @return The rotation of this component, relative to any parent
-     */
-    public Quat4f getLocalRotation() {
-        return rotation;
-=======
      * gets the local direction of the given entity in
      *
      * @param dest will hold the result
@@ -167,17 +152,12 @@
      */
     public org.joml.Vector3f getLocalDirection(org.joml.Vector3f dest) {
         return dest.set(Direction.FORWARD.asVector3i()).rotate(JomlUtil.from(getLocalRotation()));
->>>>>>> 38fba56f
-    }
-
-
-    /**
-<<<<<<< HEAD
-     * @param value The scale of this component
-=======
+    }
+
+
+    /**
      * set the local scale
      * @param value the scale
->>>>>>> 38fba56f
      */
     public void setLocalScale(float value) {
         this.scale = value;
@@ -203,16 +183,11 @@
 
     /**
      * @param output
-<<<<<<< HEAD
-     * @return output, which is populated with the world location of this entity
-     */
-=======
      * @return
      * @deprecated This is scheduled for removal in an upcoming version method will be replaced with JOML implementation
      *     {@link #getWorldPosition(org.joml.Vector3f)}.
      */
     @Deprecated
->>>>>>> 38fba56f
     public Vector3f getWorldPosition(Vector3f output) {
         output.set(JomlUtil.from(getWorldPosition(new org.joml.Vector3f())));
         return output;
@@ -237,40 +212,10 @@
     }
 
     /**
-<<<<<<< HEAD
-     * Populates out with the world transform of this entity
-     * @param out
-     */
-    public void getWorldTransform(Matrix4f out) {
-        LocationComponent loc = parent.getComponent(LocationComponent.class);
-        if (loc != null) {
-            loc.getWorldTransform(out);
-        }
-        out.mul(new Matrix4f(rotation, position, scale));
-    }
-
-    /**
-     * Populates out with the transform of this entity relative to the given entity, or the world transform if entity
-     * is not in this entity's parent hierarchy
-     * @param out
-     * @param entity
-     */
-    public void getRelativeTransform(Matrix4f out, EntityRef entity) {
-        if (!(entity.equals(parent))) {
-            LocationComponent loc = parent.getComponent(LocationComponent.class);
-            if (loc != null) {
-                loc.getRelativeTransform(out, entity);
-            }
-        }
-        out.mul(new Matrix4f(rotation, position, scale));
-    }
-
-=======
      * @deprecated This is scheduled for removal in an upcoming version method will be replaced with JOML implementation
      *     {@link #getWorldDirection(org.joml.Vector3f)}.
      */
     @Deprecated
->>>>>>> 38fba56f
     public Vector3f getWorldDirection() {
         Vector3f result = Direction.FORWARD.getVector3f();
         getWorldRotation().rotate(result, result);
