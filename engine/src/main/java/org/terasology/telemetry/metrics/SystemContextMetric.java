--- conflicted
+++ resolved
@@ -31,13 +31,8 @@
  */
 @TelemetryCategory(id = "systemContext",
         displayName = "${engine:menu#telemetry-system-context}"
-<<<<<<< HEAD
-        )
-public final class SystemContextMetric extends Metric {
-=======
 )
 public class SystemContextMetric extends Metric {
->>>>>>> c251f814
 
     public static final String SCHEMA_OS = "iglu:org.terasology/systemContext/jsonschema/1-0-0";
     private Context context;
