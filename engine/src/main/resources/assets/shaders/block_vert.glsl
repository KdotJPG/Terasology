#version 330 core
// Copyright 2021 The Terasology Foundation
// SPDX-License-Identifier: Apache-2.0

layout (location = 0) in vec3 in_vert;
layout (location = 1) in vec3 in_normal;
layout (location = 2) in vec2 in_uv0;
<<<<<<< HEAD
layout (location = 3) in vec4 in_color0;
=======
layout (location = 4) in vec4 in_color0;
>>>>>>> d7f75490

uniform mat3 normalMatrix;
uniform mat4 modelViewMatrix;
uniform mat4 projectionMatrix;

out vec3 v_normal;
out vec2 v_uv0;
out vec4 v_color0;

void main() {
    v_normal = normalMatrix * in_normal;
    v_uv0 = in_uv0;
    v_color0 = in_color0;
    gl_Position = (projectionMatrix * modelViewMatrix) * vec4(in_vert,1.0);
}<|MERGE_RESOLUTION|>--- conflicted
+++ resolved
@@ -5,11 +5,7 @@
 layout (location = 0) in vec3 in_vert;
 layout (location = 1) in vec3 in_normal;
 layout (location = 2) in vec2 in_uv0;
-<<<<<<< HEAD
-layout (location = 3) in vec4 in_color0;
-=======
 layout (location = 4) in vec4 in_color0;
->>>>>>> d7f75490
 
 uniform mat3 normalMatrix;
 uniform mat4 modelViewMatrix;
