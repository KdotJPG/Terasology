--- conflicted
+++ resolved
@@ -183,14 +183,8 @@
 task cacheReflections {
     description = 'Caches reflection output to make regular startup faster. May go stale and need cleanup at times.'
     inputs.files sourceSets.main.output.classesDirs,
-<<<<<<< HEAD
-        sourceSets.dev.output.classesDirs,
-        // getClassesDir from all sourceSets (for any jvm (seems) language)
-        configurations."${sourceSets.main.runtimeClasspathConfigurationName}"
-=======
             // getClassesDir from all sourceSets (for any jvm (seems) language)
             configurations."${sourceSets.main.runtimeClasspathConfigurationName}"
->>>>>>> 02bcf801
 
     outputs.upToDateWhen(classes.outputs.upToDateSpec)
     outputs.file("$buildDir/resources/main/reflections.cache")
