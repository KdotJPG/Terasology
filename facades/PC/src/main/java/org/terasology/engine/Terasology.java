--- conflicted
+++ resolved
@@ -181,8 +181,6 @@
         }
     }
 
-<<<<<<< HEAD
-=======
     private static String getNewTitle(String title) {
         String newTitle = title.substring(0, getPositionOfLastDigit(title));
         int fileNumber = getLastNumber(title);
@@ -190,68 +188,6 @@
         return (newTitle + " " + fileNumber);
     }
 
-    private static SplashScreen configureSplashScreen() {
-        int imageHeight = 283;
-        int maxTextWidth = 450;
-        int width = 600;
-        int height = 30;
-        int left = 20;
-        int top = imageHeight - height - 20;
-
-        Rectangle rectRc = new Rectangle(left, top, width, height);
-        Rectangle textRc = new Rectangle(left + 10, top + 5, maxTextWidth, height);
-        Rectangle boxRc = new Rectangle(left + maxTextWidth + 10, top, width - maxTextWidth - 20, height);
-
-        SplashScreenBuilder builder = new SplashScreenBuilder();
-
-        String[] imgFiles = new String[] {
-                "splash_1.png",
-                "splash_2.png",
-                "splash_3.png",
-                "splash_4.png",
-                "splash_5.png"
-        };
-
-        Point[] imgOffsets = new Point[] {
-                new Point(0, 0),
-                new Point(150, 0),
-                new Point(300, 0),
-                new Point(450, 0),
-                new Point(630, 0)
-        };
-
-        EngineStatus[] trigger = new EngineStatus[] {
-                TerasologyEngineStatus.PREPARING_SUBSYSTEMS,
-                TerasologyEngineStatus.INITIALIZING_MODULE_MANAGER,
-                TerasologyEngineStatus.INITIALIZING_ASSET_TYPES,
-                TerasologyEngineStatus.INITIALIZING_SUBSYSTEMS,
-                TerasologyEngineStatus.INITIALIZING_ASSET_MANAGEMENT,
-        };
-
-        try {
-            for (int index = 0; index < 5; index++) {
-                URL resource = Terasology.class.getResource("/splash/" + imgFiles[index]);
-                builder.add(new TriggerImageOverlay(verifyNotNull(resource, "resource /splash/%s", imgFiles[index]))
-                        .setTrigger(trigger[index].getDescription())
-                        .setPosition(imgOffsets[index].x, imgOffsets[index].y));
-            }
-
-            builder.add(new ImageOverlay(Terasology.class.getResource("/splash/splash_text.png")));
-
-        } catch (IOException e) {
-            e.printStackTrace();
-        }
-
-        SplashScreen instance = builder
-                .add(new RectOverlay(rectRc))
-                .add(new TextOverlay(textRc))
-                .add(new AnimatedBoxRowOverlay(boxRc))
-                .build();
-
-        return instance;
-    }
-
->>>>>>> fe4f8088
     private static void setupLogging() {
         Path path = PathManager.getInstance().getLogPath();
         if (path == null) {
@@ -299,19 +235,14 @@
         System.out.println();
         System.out.println("    terasology" + optText.toString());
         System.out.println();
-        System.out.println("By default Terasology saves data such as game saves and logs into subfolders of a " +
-                "platform-specific \"home directory\".");
+        System.out.println("By default Terasology saves data such as game saves and logs into subfolders of a platform-specific \"home directory\".");
         System.out.println("Saving can be explicitly disabled using the \"" + NO_SAVE_GAMES + "\" flag.");
-        System.out.println("Optionally, the user can override the default by using one of the following launch " +
-                "arguments:");
-        System.out.println();
-        System.out.println("    " + USE_CURRENT_DIR_AS_HOME + "        Use the current directory as the home " +
-                "directory.");
-        System.out.println("    " + USE_SPECIFIED_DIR_AS_HOME + "<path> Use the specified directory as the home " +
-                "directory.");
-        System.out.println();
-        System.out.println("It is also possible to start Terasology in headless mode (no graphics), i.e. to act as a " +
-                "server.");
+        System.out.println("Optionally, the user can override the default by using one of the following launch arguments:");
+        System.out.println();
+        System.out.println("    " + USE_CURRENT_DIR_AS_HOME + "        Use the current directory as the home directory.");
+        System.out.println("    " + USE_SPECIFIED_DIR_AS_HOME + "<path> Use the specified directory as the home directory.");
+        System.out.println();
+        System.out.println("It is also possible to start Terasology in headless mode (no graphics), i.e. to act as a server.");
         System.out.println("For this purpose use the " + START_HEADLESS + " launch argument.");
         System.out.println();
         System.out.println("To automatically load the latest game on startup,");
@@ -348,8 +279,7 @@
         System.out.println("    Don't start Terasology, just print this help:");
         System.out.println("    terasology " + PRINT_USAGE_FLAGS[1]);
         System.out.println();
-        System.out.println("Alternatively use our standalone Launcher from: https://github" +
-                ".com/MovingBlocks/TerasologyLauncher/releases");
+        System.out.println("Alternatively use our standalone Launcher from: https://github.com/MovingBlocks/TerasologyLauncher/releases");
         System.out.println();
 
         System.exit(0);
@@ -387,8 +317,7 @@
             } else if (arg.startsWith(SERVER_PORT)) {
                 System.setProperty(ConfigurationSubsystem.SERVER_PORT_PROPERTY, arg.substring(SERVER_PORT.length()));
             } else if (arg.startsWith(OVERRIDE_DEFAULT_CONFIG)) {
-                System.setProperty(Config.PROPERTY_OVERRIDE_DEFAULT_CONFIG,
-                        arg.substring(OVERRIDE_DEFAULT_CONFIG.length()));
+                System.setProperty(Config.PROPERTY_OVERRIDE_DEFAULT_CONFIG, arg.substring(OVERRIDE_DEFAULT_CONFIG.length()));
             } else {
                 recognized = false;
             }
