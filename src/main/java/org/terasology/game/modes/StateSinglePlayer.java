/*
 * Copyright 2011 Benjamin Glatzel <benjamin.glatzel@me.com>.
 *
 * Licensed under the Apache License, Version 2.0 (the "License");
 * you may not use this file except in compliance with the License.
 * You may obtain a copy of the License at
 *
 *      http://www.apache.org/licenses/LICENSE-2.0
 *
 * Unless required by applicable law or agreed to in writing, software
 * distributed under the License is distributed on an "AS IS" BASIS,
 * WITHOUT WARRANTIES OR CONDITIONS OF ANY KIND, either express or implied.
 * See the License for the specific language governing permissions and
 * limitations under the License.
 */
package org.terasology.game.modes;

import org.lwjgl.input.Keyboard;
import org.lwjgl.input.Mouse;
import org.lwjgl.opengl.Display;
import org.terasology.asset.AssetType;
import org.terasology.asset.AssetUri;
import org.terasology.componentSystem.UpdateSubscriberSystem;
import org.terasology.componentSystem.block.BlockEntityRegistry;
<<<<<<< HEAD
=======
import org.terasology.componentSystem.block.BlockEntitySystem;
import org.terasology.componentSystem.characters.CharacterMovementSystem;
import org.terasology.componentSystem.characters.CharacterSoundSystem;
import org.terasology.componentSystem.common.HealthSystem;
import org.terasology.componentSystem.common.StatusAffectorSystem;
>>>>>>> 50b3a905
import org.terasology.componentSystem.controllers.LocalPlayerSystem;
import org.terasology.components.*;
import org.terasology.entityFactory.PlayerFactory;
import org.terasology.entitySystem.*;
import org.terasology.entitySystem.persistence.WorldPersister;
import org.terasology.entitySystem.persistence.EntityDataJSONFormat;
import org.terasology.entitySystem.persistence.EntityPersisterHelper;
import org.terasology.entitySystem.persistence.EntityPersisterHelperImpl;
import org.terasology.components.PoisonedComponent;
import org.terasology.game.ComponentSystemManager;
import org.terasology.game.CoreRegistry;
import org.terasology.game.GameEngine;
import org.terasology.game.bootstrap.EntitySystemBuilder;
import org.terasology.logic.LocalPlayer;
import org.terasology.logic.manager.*;
import org.terasology.logic.mod.Mod;
import org.terasology.logic.mod.ModManager;
import org.terasology.logic.world.IWorldProvider;
import org.terasology.performanceMonitor.PerformanceMonitor;
import org.terasology.protobuf.EntityData;
import org.terasology.rendering.cameras.Camera;
import org.terasology.rendering.gui.framework.UIDisplayElement;
import org.terasology.rendering.gui.menus.*;
import org.terasology.rendering.physics.BulletPhysicsRenderer;
import org.terasology.rendering.world.WorldRenderer;
import org.terasology.utilities.FastRandom;

import javax.vecmath.Vector3f;
import java.io.*;
import java.util.ArrayList;
import java.util.Iterator;
import java.util.logging.Level;
import java.util.logging.Logger;

import static org.lwjgl.opengl.GL11.*;

/**
 * Play mode.
 *
 * @author Benjamin Glatzel <benjamin.glatzel@me.com>
 * @author Anton Kireev <adeon.k87@gmail.com>
 * @version 0.1
 */
public class StateSinglePlayer implements GameState {

    public static final String ENTITY_DATA_FILE = "entity.dat";
    private Logger logger = Logger.getLogger(getClass().getName());

    private String currentWorldName;
    private String currentWorldSeed;

    private PersistableEntityManager entityManager;

    /* GUI */
    private ArrayList<UIDisplayElement> _guiScreens = new ArrayList<UIDisplayElement>();
    private UIHeadsUpDisplay _hud;
    private UIMetrics _metrics;
    private UIPauseMenu _pauseMenu;
    private UILoadingScreen _loadingScreen;
    private UIStatusScreen _statusScreen;
    private UIInventoryScreen _inventoryScreen;

    /* RENDERING */
    private WorldRenderer _worldRenderer;

    private ComponentSystemManager componentSystemManager;
    private LocalPlayerSystem localPlayerSys;

    /* GAME LOOP */
    private boolean _pauseGame = false;

    public StateSinglePlayer(String worldName) {
        this(worldName, null);
    }

    public StateSinglePlayer(String worldName, String seed) {
        this.currentWorldName = worldName;
        this.currentWorldSeed = seed;
    }

    public void init(GameEngine engine) {
        // TODO: Change to better mod support, should be enabled via config
        ModManager modManager = new ModManager();
        for (Mod mod : modManager.getMods()) {
             mod.setEnabled(true);
        }
        modManager.saveModSelectionToConfig();
        cacheTextures();
<<<<<<< HEAD
=======
        BlockShapeManager.getInstance().reload();

        componentLibrary = new ComponentLibraryImpl();
        CoreRegistry.put(ComponentLibrary.class, componentLibrary);

        componentLibrary.registerTypeHandler(BlockFamily.class, new BlockFamilyTypeHandler());
        componentLibrary.registerTypeHandler(Color4f.class, new Color4fTypeHandler());
        componentLibrary.registerTypeHandler(Quat4f.class, new Quat4fTypeHandler());
        componentLibrary.registerTypeHandler(Mesh.class, new AssetTypeHandler(AssetType.MESH, Mesh.class));
        componentLibrary.registerTypeHandler(Sound.class, new AssetTypeHandler(AssetType.SOUND, Sound.class));
        componentLibrary.registerTypeHandler(Material.class, new AssetTypeHandler(AssetType.MATERIAL, Material.class));
        componentLibrary.registerTypeHandler(Vector3f.class, new Vector3fTypeHandler());
        componentLibrary.registerTypeHandler(Vector2f.class, new Vector2fTypeHandler());
        componentLibrary.registerTypeHandler(Vector3i.class, new Vector3iTypeHandler());

        PrefabManager prefabManager = new PojoPrefabManager(componentLibrary);
        CoreRegistry.put(PrefabManager.class, prefabManager);

        _entityManager = new PojoEntityManager(componentLibrary, prefabManager);
        _entityManager.setEventSystem(new PojoEventSystem(_entityManager));
        CoreRegistry.put(EntityManager.class, _entityManager);
        _componentSystemManager = new ComponentSystemManager();
        CoreRegistry.put(ComponentSystemManager.class, _componentSystemManager);

        CoreRegistry.put(WorldPersister.class, new WorldPersister(componentLibrary,_entityManager));
        // TODO: Use reflection pending mod support
        componentLibrary.registerComponentClass(ExplosionActionComponent.class);
        componentLibrary.registerComponentClass(PlaySoundActionComponent.class);
        componentLibrary.registerComponentClass(TunnelActionComponent.class);
        componentLibrary.registerComponentClass(AABBCollisionComponent.class);
        componentLibrary.registerComponentClass(BlockComponent.class);
        componentLibrary.registerComponentClass(BlockItemComponent.class);
        componentLibrary.registerComponentClass(BlockParticleEffectComponent.class);
        componentLibrary.registerComponentClass(CameraComponent.class);
        componentLibrary.registerComponentClass(CharacterMovementComponent.class);
        componentLibrary.registerComponentClass(CharacterSoundComponent.class);
        componentLibrary.registerComponentClass(HealthComponent.class);
        componentLibrary.registerComponentClass(InventoryComponent.class);
        componentLibrary.registerComponentClass(ItemComponent.class);
        componentLibrary.registerComponentClass(LightComponent.class);
        componentLibrary.registerComponentClass(LocalPlayerComponent.class);
        componentLibrary.registerComponentClass(LocationComponent.class);
        componentLibrary.registerComponentClass(MeshComponent.class);
        componentLibrary.registerComponentClass(PlayerComponent.class);
        componentLibrary.registerComponentClass(SimpleAIComponent.class);
        componentLibrary.registerComponentClass(SimpleMinionAIComponent.class);
        componentLibrary.registerComponentClass(MinionBarComponent.class);
        componentLibrary.registerComponentClass(MinionComponent.class);
        componentLibrary.registerComponentClass(AccessInventoryActionComponent.class);
        componentLibrary.registerComponentClass(SpawnPrefabActionComponent.class);
        componentLibrary.registerComponentClass(BookComponent.class);
        componentLibrary.registerComponentClass(BookshelfComponent.class);
        componentLibrary.registerComponentClass(PotionComponent.class);
        componentLibrary.registerComponentClass(SpeedBoostComponent.class);
        componentLibrary.registerComponentClass(PoisonedComponent.class);
        loadPrefabs();
>>>>>>> 50b3a905

        entityManager = new EntitySystemBuilder().build();

        componentSystemManager = new ComponentSystemManager();
        CoreRegistry.put(ComponentSystemManager.class, componentSystemManager);
        BlockEntityRegistry blockEntityRegistry = new BlockEntityRegistry();
        CoreRegistry.put(BlockEntityRegistry.class, blockEntityRegistry);
<<<<<<< HEAD
        localPlayerSys = new LocalPlayerSystem();
        componentSystemManager.register(localPlayerSys, "engine:LocalPlayerSystem");
        componentSystemManager.register(blockEntityRegistry, "engine:BlockEntityRegistry");

        componentSystemManager.loadEngineSystems();

        CoreRegistry.put(WorldPersister.class, new WorldPersister(entityManager));
        loadPrefabs();

=======
        _componentSystemManager.register(new CharacterMovementSystem(), "engine:CharacterMovementSystem");
        _componentSystemManager.register(new SimpleAISystem(), "engine:SimpleAISystem");
        _componentSystemManager.register(new SimpleMinionAISystem(), "engine:SimpleMinionAISystem");
        _componentSystemManager.register(new ItemSystem(), "engine:ItemSystem");
        _componentSystemManager.register(new CharacterSoundSystem(), "engine:CharacterSoundSystem");
        _localPlayerSys = new LocalPlayerSystem();
        _componentSystemManager.register(_localPlayerSys, "engine:LocalPlayerSystem");
        _componentSystemManager.register(new FirstPersonRenderer(), "engine:FirstPersonRenderer");
        _componentSystemManager.register(new HealthSystem(), "engine:HealthSystem");
        _componentSystemManager.register(new BlockEntitySystem(), "engine:BlockEntitySystem");
        _componentSystemManager.register(new BlockParticleEmitterSystem(), "engine:BlockParticleSystem");
        _componentSystemManager.register(new BlockDamageRenderer(), "engine:BlockDamageRenderer");
        _componentSystemManager.register(new InventorySystem(), "engine:InventorySystem");
        _componentSystemManager.register(new MeshRenderer(), "engine:MeshRenderer");
        _componentSystemManager.register(new ExplosionAction(), "engine:ExplosionAction");
        _componentSystemManager.register(new PlaySoundAction(), "engine:PlaySoundAction");
        _componentSystemManager.register(new TunnelAction(), "engine:TunnelAction");
        _componentSystemManager.register(new AccessInventoryAction(), "engine:AccessInventoryAction");
        _componentSystemManager.register(new SpawnPrefabAction(), "engine:SpawnPrefabAction");
        _componentSystemManager.register(new ReadBookAction(), "engine: ReadBookAction");
        //_componentSystemManager.register(new DestroyMinion(), "engine: DestroyMinionAction");
        _componentSystemManager.register(new BookshelfHandler(), "engine: BookshelfHandler");
        _componentSystemManager.register(new DrinkPotionAction(), "engine : DrinkPotionAction");
        _componentSystemManager.register(new StatusAffectorSystem(), "engine : StatusAffectorSystem");
>>>>>>> 50b3a905
        _hud = new UIHeadsUpDisplay();
        _hud.setVisible(true);

        _pauseMenu = new UIPauseMenu();
        _loadingScreen = new UILoadingScreen();
        _statusScreen = new UIStatusScreen();
        _inventoryScreen = new UIInventoryScreen();
        _metrics = new UIMetrics();

        _metrics.setVisible(true);

        _guiScreens.add(_metrics);
        _guiScreens.add(_hud);
        _guiScreens.add(_pauseMenu);
        _guiScreens.add(_loadingScreen);
        _guiScreens.add(_inventoryScreen);
        _guiScreens.add(_statusScreen);
    }

    private void loadPrefabs() {
        EntityPersisterHelper persisterHelper = new EntityPersisterHelperImpl(entityManager);
        for (AssetUri prefabURI : AssetManager.list(AssetType.PREFAB)) {
            logger.info("Loading prefab " + prefabURI);
            try {
                InputStream stream = AssetManager.assetStream(prefabURI);
                if (stream != null) {
                    BufferedReader reader = new BufferedReader(new InputStreamReader(stream));
                    EntityData.Prefab prefabData = EntityDataJSONFormat.readPrefab(reader);
                    stream.close();
                    if (prefabData != null) {
                        persisterHelper.deserializePrefab(prefabData, prefabURI.getPackage());
                    }
                } else {
                    logger.severe("Failed to load prefab '" + prefabURI + "'");
                }
            } catch (IOException e) {
                logger.log(Level.WARNING, "Failed to load prefab '" + prefabURI + "'", e);
            }
        }
    }

    private void cacheTextures() {
        for (AssetUri textureURI : AssetManager.list(AssetType.TEXTURE)) {
            AssetManager.load(textureURI);
        }
    }

    @Override
    public void activate() {
        initWorld(currentWorldName, currentWorldSeed);
    }

    @Override
    public void deactivate() {
        try {
            CoreRegistry.get(WorldPersister.class).save(new File(PathManager.getInstance().getWorldSavePath(getActiveWorldProvider().getTitle()), ENTITY_DATA_FILE), WorldPersister.SaveFormat.Binary);
        } catch (IOException e) {
            logger.log(Level.SEVERE, "Failed to save entities", e);
        }
        dispose();
        entityManager.clear();
    }

    @Override
    public void handleInput(float delta) {
        processKeyboardInput();
        processMouseInput();
    }

    @Override
    public void dispose() {
        if (_worldRenderer != null) {
            _worldRenderer.dispose();
            _worldRenderer = null;
        }
    }

    @Override
    public void update(float delta) {
        /* GUI */
        updateUserInterface();
        
        for (UpdateSubscriberSystem updater : componentSystemManager.iterateUpdateSubscribers()) {
            PerformanceMonitor.startActivity(updater.getClass().getSimpleName());
            updater.update(delta);
        }

        if (_worldRenderer != null && shouldUpdateWorld())
            _worldRenderer.update(delta);

        if (!screenHasFocus())
            localPlayerSys.updateInput();

            if (screenHasFocus() || !shouldUpdateWorld()) {
                if (Mouse.isGrabbed()) {
                    Mouse.setGrabbed(false);
                    Mouse.setCursorPosition(Display.getWidth() / 2, Display.getHeight() / 2);
                }
            } else {
                if (!Mouse.isGrabbed())
                    Mouse.setGrabbed(true);
            }

        // TODO: This seems a little off - plus is more of a UI than single player game state concern. Move somewhere
        // more appropriate?
        boolean dead = true;
        for (EntityRef entity : entityManager.iteratorEntities(LocalPlayerComponent.class))
        {
            dead = entity.getComponent(LocalPlayerComponent.class).isDead;
        }
        if (dead) {
            _statusScreen.setVisible(true);
            _statusScreen.updateStatus("Sorry! Seems like you have died. :-(");
        } else {
            _statusScreen.setVisible(false);
        }
    }

    public void initWorld(String title) {
        initWorld(title, null);
    }

    /**
     * Init. a new random world.
     */
    public void initWorld(String title, String seed) {
        final FastRandom random = new FastRandom();

        // Get rid of the old world
        if (_worldRenderer != null) {
            _worldRenderer.dispose();
            _worldRenderer = null;
        }

        if (seed == null) {
            seed = random.randomCharacterString(16);
        } else if (seed.isEmpty()) {
            seed = random.randomCharacterString(16);
        }

        logger.log(Level.INFO, "Creating new World with seed \"{0}\"", seed);

        // Init. a new world
        _worldRenderer = new WorldRenderer(title, seed, entityManager, localPlayerSys);
        CoreRegistry.put(WorldRenderer.class, _worldRenderer);

        File entityDataFile = new File(PathManager.getInstance().getWorldSavePath(title), ENTITY_DATA_FILE);
        entityManager.clear();
        if (entityDataFile.exists()) {
            try {
                CoreRegistry.get(WorldPersister.class).load(entityDataFile, WorldPersister.SaveFormat.Binary);
            } catch (IOException e) {
                logger.log(Level.SEVERE, "Failed to load entity data", e);
            }
        }

        LocalPlayer localPlayer = null;
        Iterator<EntityRef> iterator = entityManager.iteratorEntities(LocalPlayerComponent.class).iterator();
        if (iterator.hasNext()) {
            localPlayer = new LocalPlayer(iterator.next());
        } else {
            PlayerFactory playerFactory = new PlayerFactory(entityManager);
            localPlayer = new LocalPlayer(playerFactory.newInstance(new Vector3f(_worldRenderer.getWorldProvider().nextSpawningPoint())));
        }
        _worldRenderer.setPlayer(localPlayer);

        // Create the first Portal if it doesn't exist yet
        _worldRenderer.initPortal();

        fastForwardWorld();
        CoreRegistry.put(WorldRenderer.class, _worldRenderer);
        CoreRegistry.put(IWorldProvider.class, _worldRenderer.getWorldProvider());
        CoreRegistry.put(LocalPlayer.class, _worldRenderer.getPlayer());
        CoreRegistry.put(Camera.class, _worldRenderer.getActiveCamera());
        CoreRegistry.put(BulletPhysicsRenderer.class, _worldRenderer.getBulletRenderer());

        for (ComponentSystem system : componentSystemManager.iterateAll()) {
            system.initialise();
        }


    }

    private boolean screenHasFocus() {
        for (UIDisplayElement screen : _guiScreens) {
            if (screen.isVisible() && !screen.isOverlay()) {
                return true;
            }
        }
        return GUIManager.getInstance().getFocusedWindow() != null;
    }

    private boolean shouldUpdateWorld() {
        return !_pauseGame && !_pauseMenu.isVisible();
    }

    private void fastForwardWorld() {
        _loadingScreen.setVisible(true);
        _hud.setVisible(false);
        _metrics.setVisible(false);
        Display.update();

        int chunksGenerated = 0;

        while (chunksGenerated < 64) {
            getWorldRenderer().generateChunk();
            chunksGenerated++;

            _loadingScreen.updateStatus(String.format("Fast forwarding world... %.2f%%! :-)", (chunksGenerated / 64f) * 100f));

            renderUserInterface();
            updateUserInterface();
            Display.update();
        }

        _loadingScreen.setVisible(false);
        _hud.setVisible(true);
        _metrics.setVisible(true);
    }

    public void render() {
        glClear(GL_COLOR_BUFFER_BIT | GL_DEPTH_BUFFER_BIT);
        glLoadIdentity();

        if (_worldRenderer != null) {
            _worldRenderer.render();
        }

        /* UI */
        PerformanceMonitor.startActivity("Render and Update UI");
        renderUserInterface();
        PerformanceMonitor.endActivity();
    }

    public void renderUserInterface() {
        for (UIDisplayElement screen : _guiScreens) {
            screen.render();
        }
        GUIManager.getInstance().render();
    }

    private void updateUserInterface() {
        for (UIDisplayElement screen : _guiScreens) {
            screen.update();
        }
        GUIManager.getInstance().update();
    }

    public WorldRenderer getWorldRenderer() {
        return _worldRenderer;
    }

    /**
     * Process keyboard input - first look for "system" like events, then otherwise pass to the Player object
     */
    private void processKeyboardInput() {
        boolean debugEnabled = Config.getInstance().isDebug();

        boolean screenHasFocus = screenHasFocus();

        while (Keyboard.next()) {
            int key = Keyboard.getEventKey();

            if (Keyboard.getEventKeyState()) {
                if (!Keyboard.isRepeatEvent()) {
                    if (key == Keyboard.KEY_ESCAPE) {
                        if (GUIManager.getInstance().getFocusedWindow() != null) {
                            GUIManager.getInstance().removeWindow(GUIManager.getInstance().getFocusedWindow());
                        } else {
                            togglePauseMenu();
                        }
                    }

                    //Should this be here?
                    if (key == Keyboard.KEY_I) {
                        toggleInventory();
                    }

                    if (key == Keyboard.KEY_F3) {
                        Config.getInstance().setDebug(!Config.getInstance().isDebug());
                    }

                    if (key == Keyboard.KEY_F && !screenHasFocus) {
                        toggleViewingDistance();
                    }

                    if (key == Keyboard.KEY_F12) {
                        _worldRenderer.printScreen();
                    }
                }

                // Pass input to focused GUI element
                if (GUIManager.getInstance().getFocusedWindow() != null) {
                    GUIManager.getInstance().processKeyboardInput(key);
                } else {
                    for (UIDisplayElement screen : _guiScreens) {
                        if (screenCanFocus(screen)) {
                            screen.processKeyboardInput(key);
                        }
                    }
                }

            }

            // Features for debug mode only
            if (debugEnabled && !screenHasFocus && Keyboard.getEventKeyState()) {
                if (key == Keyboard.KEY_UP) {
                    getActiveWorldProvider().setTime(getActiveWorldProvider().getTime() + 0.005);
                }

                if (key == Keyboard.KEY_DOWN) {
                    getActiveWorldProvider().setTime(getActiveWorldProvider().getTime() - 0.005);
                }

                if (key == Keyboard.KEY_RIGHT) {
                    getActiveWorldProvider().setTime(getActiveWorldProvider().getTime() + 0.02);
                }

                if (key == Keyboard.KEY_LEFT) {
                    getActiveWorldProvider().setTime(getActiveWorldProvider().getTime() - 0.02);
                }

                if (key == Keyboard.KEY_R && !Keyboard.isRepeatEvent()) {
                    getWorldRenderer().setWireframe(!getWorldRenderer().isWireframe());
                }

                if (key == Keyboard.KEY_P && !Keyboard.isRepeatEvent()) {
                    getWorldRenderer().setCameraMode(WorldRenderer.CAMERA_MODE.PLAYER);
            }

                if (key == Keyboard.KEY_O && !Keyboard.isRepeatEvent()) {
                    getWorldRenderer().setCameraMode(WorldRenderer.CAMERA_MODE.SPAWN);
                }
            }

            // Pass input to the current player
            if (!screenHasFocus)
                localPlayerSys.processKeyboardInput(key, Keyboard.getEventKeyState(), Keyboard.isRepeatEvent());
        }
    }


    /*
    * Process mouse input - nothing system-y, so just passing it to the Player class
    */
    private void processMouseInput() {
        boolean screenHasFocus = screenHasFocus();
        while (Mouse.next()) {
            int button = Mouse.getEventButton();
            int wheelMoved = Mouse.getEventDWheel();

            if (GUIManager.getInstance().getFocusedWindow() != null) {
                GUIManager.getInstance().processMouseInput(button, Mouse.getEventButtonState(), wheelMoved);
            } else {
                for (UIDisplayElement screen : _guiScreens) {
                    if (screenCanFocus(screen)) {
                        screen.processMouseInput(button, Mouse.getEventButtonState(), wheelMoved);
                    }
                }
            }

            if (!screenHasFocus)
                localPlayerSys.processMouseInput(button, Mouse.getEventButtonState(), wheelMoved);
        }
    }


    private boolean screenCanFocus(UIDisplayElement s) {
        boolean result = true;

        for (UIDisplayElement screen : _guiScreens) {
            if (screen.isVisible() && !screen.isOverlay() && screen != s)
                result = false;
        }

        return result;
    }

    public void pause() {
        _pauseGame = true;
    }

    public void unpause() {
        _pauseGame = false;
    }

    public void togglePauseGame() {
        if (_pauseGame) {
            unpause();
        } else {
            pause();
        }
    }

    private void toggleInventory() {
        if (screenCanFocus(_inventoryScreen))
            _inventoryScreen.setVisible(!_inventoryScreen.isVisible());
    }

    public void togglePauseMenu() {
        if (screenCanFocus(_pauseMenu)) {
            _pauseMenu.setVisible(!_pauseMenu.isVisible());
        }
    }

    public void toggleViewingDistance() {
        Config.getInstance().setViewingDistanceById((Config.getInstance().getActiveViewingDistanceId() + 1) % 4);
    }

    public boolean isGamePaused() {
        return _pauseGame;
    }

    public UIHeadsUpDisplay getHud()
    {
        return _hud;
    }

    public IWorldProvider getActiveWorldProvider() {
        return _worldRenderer.getWorldProvider();
    }
}<|MERGE_RESOLUTION|>--- conflicted
+++ resolved
@@ -22,29 +22,25 @@
 import org.terasology.asset.AssetUri;
 import org.terasology.componentSystem.UpdateSubscriberSystem;
 import org.terasology.componentSystem.block.BlockEntityRegistry;
-<<<<<<< HEAD
-=======
-import org.terasology.componentSystem.block.BlockEntitySystem;
-import org.terasology.componentSystem.characters.CharacterMovementSystem;
-import org.terasology.componentSystem.characters.CharacterSoundSystem;
-import org.terasology.componentSystem.common.HealthSystem;
-import org.terasology.componentSystem.common.StatusAffectorSystem;
->>>>>>> 50b3a905
 import org.terasology.componentSystem.controllers.LocalPlayerSystem;
-import org.terasology.components.*;
+import org.terasology.components.LocalPlayerComponent;
 import org.terasology.entityFactory.PlayerFactory;
-import org.terasology.entitySystem.*;
-import org.terasology.entitySystem.persistence.WorldPersister;
+import org.terasology.entitySystem.ComponentSystem;
+import org.terasology.entitySystem.EntityRef;
+import org.terasology.entitySystem.PersistableEntityManager;
 import org.terasology.entitySystem.persistence.EntityDataJSONFormat;
 import org.terasology.entitySystem.persistence.EntityPersisterHelper;
 import org.terasology.entitySystem.persistence.EntityPersisterHelperImpl;
-import org.terasology.components.PoisonedComponent;
+import org.terasology.entitySystem.persistence.WorldPersister;
 import org.terasology.game.ComponentSystemManager;
 import org.terasology.game.CoreRegistry;
 import org.terasology.game.GameEngine;
 import org.terasology.game.bootstrap.EntitySystemBuilder;
 import org.terasology.logic.LocalPlayer;
-import org.terasology.logic.manager.*;
+import org.terasology.logic.manager.AssetManager;
+import org.terasology.logic.manager.Config;
+import org.terasology.logic.manager.GUIManager;
+import org.terasology.logic.manager.PathManager;
 import org.terasology.logic.mod.Mod;
 import org.terasology.logic.mod.ModManager;
 import org.terasology.logic.world.IWorldProvider;
@@ -118,65 +114,6 @@
         }
         modManager.saveModSelectionToConfig();
         cacheTextures();
-<<<<<<< HEAD
-=======
-        BlockShapeManager.getInstance().reload();
-
-        componentLibrary = new ComponentLibraryImpl();
-        CoreRegistry.put(ComponentLibrary.class, componentLibrary);
-
-        componentLibrary.registerTypeHandler(BlockFamily.class, new BlockFamilyTypeHandler());
-        componentLibrary.registerTypeHandler(Color4f.class, new Color4fTypeHandler());
-        componentLibrary.registerTypeHandler(Quat4f.class, new Quat4fTypeHandler());
-        componentLibrary.registerTypeHandler(Mesh.class, new AssetTypeHandler(AssetType.MESH, Mesh.class));
-        componentLibrary.registerTypeHandler(Sound.class, new AssetTypeHandler(AssetType.SOUND, Sound.class));
-        componentLibrary.registerTypeHandler(Material.class, new AssetTypeHandler(AssetType.MATERIAL, Material.class));
-        componentLibrary.registerTypeHandler(Vector3f.class, new Vector3fTypeHandler());
-        componentLibrary.registerTypeHandler(Vector2f.class, new Vector2fTypeHandler());
-        componentLibrary.registerTypeHandler(Vector3i.class, new Vector3iTypeHandler());
-
-        PrefabManager prefabManager = new PojoPrefabManager(componentLibrary);
-        CoreRegistry.put(PrefabManager.class, prefabManager);
-
-        _entityManager = new PojoEntityManager(componentLibrary, prefabManager);
-        _entityManager.setEventSystem(new PojoEventSystem(_entityManager));
-        CoreRegistry.put(EntityManager.class, _entityManager);
-        _componentSystemManager = new ComponentSystemManager();
-        CoreRegistry.put(ComponentSystemManager.class, _componentSystemManager);
-
-        CoreRegistry.put(WorldPersister.class, new WorldPersister(componentLibrary,_entityManager));
-        // TODO: Use reflection pending mod support
-        componentLibrary.registerComponentClass(ExplosionActionComponent.class);
-        componentLibrary.registerComponentClass(PlaySoundActionComponent.class);
-        componentLibrary.registerComponentClass(TunnelActionComponent.class);
-        componentLibrary.registerComponentClass(AABBCollisionComponent.class);
-        componentLibrary.registerComponentClass(BlockComponent.class);
-        componentLibrary.registerComponentClass(BlockItemComponent.class);
-        componentLibrary.registerComponentClass(BlockParticleEffectComponent.class);
-        componentLibrary.registerComponentClass(CameraComponent.class);
-        componentLibrary.registerComponentClass(CharacterMovementComponent.class);
-        componentLibrary.registerComponentClass(CharacterSoundComponent.class);
-        componentLibrary.registerComponentClass(HealthComponent.class);
-        componentLibrary.registerComponentClass(InventoryComponent.class);
-        componentLibrary.registerComponentClass(ItemComponent.class);
-        componentLibrary.registerComponentClass(LightComponent.class);
-        componentLibrary.registerComponentClass(LocalPlayerComponent.class);
-        componentLibrary.registerComponentClass(LocationComponent.class);
-        componentLibrary.registerComponentClass(MeshComponent.class);
-        componentLibrary.registerComponentClass(PlayerComponent.class);
-        componentLibrary.registerComponentClass(SimpleAIComponent.class);
-        componentLibrary.registerComponentClass(SimpleMinionAIComponent.class);
-        componentLibrary.registerComponentClass(MinionBarComponent.class);
-        componentLibrary.registerComponentClass(MinionComponent.class);
-        componentLibrary.registerComponentClass(AccessInventoryActionComponent.class);
-        componentLibrary.registerComponentClass(SpawnPrefabActionComponent.class);
-        componentLibrary.registerComponentClass(BookComponent.class);
-        componentLibrary.registerComponentClass(BookshelfComponent.class);
-        componentLibrary.registerComponentClass(PotionComponent.class);
-        componentLibrary.registerComponentClass(SpeedBoostComponent.class);
-        componentLibrary.registerComponentClass(PoisonedComponent.class);
-        loadPrefabs();
->>>>>>> 50b3a905
 
         entityManager = new EntitySystemBuilder().build();
 
@@ -184,7 +121,6 @@
         CoreRegistry.put(ComponentSystemManager.class, componentSystemManager);
         BlockEntityRegistry blockEntityRegistry = new BlockEntityRegistry();
         CoreRegistry.put(BlockEntityRegistry.class, blockEntityRegistry);
-<<<<<<< HEAD
         localPlayerSys = new LocalPlayerSystem();
         componentSystemManager.register(localPlayerSys, "engine:LocalPlayerSystem");
         componentSystemManager.register(blockEntityRegistry, "engine:BlockEntityRegistry");
@@ -194,32 +130,6 @@
         CoreRegistry.put(WorldPersister.class, new WorldPersister(entityManager));
         loadPrefabs();
 
-=======
-        _componentSystemManager.register(new CharacterMovementSystem(), "engine:CharacterMovementSystem");
-        _componentSystemManager.register(new SimpleAISystem(), "engine:SimpleAISystem");
-        _componentSystemManager.register(new SimpleMinionAISystem(), "engine:SimpleMinionAISystem");
-        _componentSystemManager.register(new ItemSystem(), "engine:ItemSystem");
-        _componentSystemManager.register(new CharacterSoundSystem(), "engine:CharacterSoundSystem");
-        _localPlayerSys = new LocalPlayerSystem();
-        _componentSystemManager.register(_localPlayerSys, "engine:LocalPlayerSystem");
-        _componentSystemManager.register(new FirstPersonRenderer(), "engine:FirstPersonRenderer");
-        _componentSystemManager.register(new HealthSystem(), "engine:HealthSystem");
-        _componentSystemManager.register(new BlockEntitySystem(), "engine:BlockEntitySystem");
-        _componentSystemManager.register(new BlockParticleEmitterSystem(), "engine:BlockParticleSystem");
-        _componentSystemManager.register(new BlockDamageRenderer(), "engine:BlockDamageRenderer");
-        _componentSystemManager.register(new InventorySystem(), "engine:InventorySystem");
-        _componentSystemManager.register(new MeshRenderer(), "engine:MeshRenderer");
-        _componentSystemManager.register(new ExplosionAction(), "engine:ExplosionAction");
-        _componentSystemManager.register(new PlaySoundAction(), "engine:PlaySoundAction");
-        _componentSystemManager.register(new TunnelAction(), "engine:TunnelAction");
-        _componentSystemManager.register(new AccessInventoryAction(), "engine:AccessInventoryAction");
-        _componentSystemManager.register(new SpawnPrefabAction(), "engine:SpawnPrefabAction");
-        _componentSystemManager.register(new ReadBookAction(), "engine: ReadBookAction");
-        //_componentSystemManager.register(new DestroyMinion(), "engine: DestroyMinionAction");
-        _componentSystemManager.register(new BookshelfHandler(), "engine: BookshelfHandler");
-        _componentSystemManager.register(new DrinkPotionAction(), "engine : DrinkPotionAction");
-        _componentSystemManager.register(new StatusAffectorSystem(), "engine : StatusAffectorSystem");
->>>>>>> 50b3a905
         _hud = new UIHeadsUpDisplay();
         _hud.setVisible(true);
 
