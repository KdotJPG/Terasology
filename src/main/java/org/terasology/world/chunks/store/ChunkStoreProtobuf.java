--- conflicted
+++ resolved
@@ -161,10 +161,7 @@
                             } while (remaining);
                             logger.debug("Thread shutdown safely");
                         } finally {
-<<<<<<< HEAD
-=======
                             finishedThreads.incrementAndGet();
->>>>>>> b39508a6
                             monitor.setActive(false);
                         }
                     }
