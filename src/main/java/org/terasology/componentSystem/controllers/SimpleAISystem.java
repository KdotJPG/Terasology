--- conflicted
+++ resolved
@@ -1,18 +1,18 @@
 package org.terasology.componentSystem.controllers;
-
-import javax.vecmath.AxisAngle4f;
-import javax.vecmath.Vector3f;
 
 import org.terasology.componentSystem.UpdateSubscriberSystem;
 import org.terasology.components.CharacterMovementComponent;
+import org.terasology.components.SimpleAIComponent;
 import org.terasology.components.world.LocationComponent;
-import org.terasology.components.SimpleAIComponent;
 import org.terasology.entitySystem.*;
 import org.terasology.events.HorizontalCollisionEvent;
 import org.terasology.game.CoreRegistry;
 import org.terasology.game.Timer;
 import org.terasology.logic.LocalPlayer;
 import org.terasology.utilities.FastRandom;
+
+import javax.vecmath.AxisAngle4f;
+import javax.vecmath.Vector3f;
 
 /**
  * @author Immortius <immortius@gmail.com>
@@ -31,12 +31,10 @@
     }
 
     @Override
-<<<<<<< HEAD
     public void shutdown() {
     }
 
-=======
->>>>>>> 90c746ec
+    @Override
     public void update(float delta) {
         for (EntityRef entity : entityManager.iteratorEntities(SimpleAIComponent.class, CharacterMovementComponent.class, LocationComponent.class)) {
             LocationComponent location = entity.getComponent(LocationComponent.class);
