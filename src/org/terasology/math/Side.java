package org.terasology.math;

<<<<<<< HEAD
=======
import org.terasology.model.blocks.Block;
import org.terasology.utilities.MathHelper;

>>>>>>> c59adccb
import java.util.EnumMap;

/**
 * The six sides of a block.
 */
public enum Side {
    TOP(Vector3i.up(), false),
    LEFT(new Vector3i(-1, 0, 0), true),
    RIGHT(new Vector3i(1, 0, 0), true),
    FRONT(new Vector3i(0, 0, -1), true),
    BACK(new Vector3i(0, 0, 1), true),
    BOTTOM(Vector3i.down(), false);

    private static EnumMap<Side, Side> reverseMap;
    private static Side[] horizontalSides;
    private static EnumMap<Side, Side> clockwiseSide;
    private static EnumMap<Side, Side> antiClockwiseSide;

    static {
        reverseMap = new EnumMap<Side, Side>(Side.class);
        reverseMap.put(TOP, BOTTOM);
        reverseMap.put(LEFT, RIGHT);
        reverseMap.put(RIGHT, LEFT);
        reverseMap.put(FRONT, BACK);
        reverseMap.put(BACK, FRONT);
        reverseMap.put(BOTTOM, TOP);

        clockwiseSide = new EnumMap<Side, Side>(Side.class);
        clockwiseSide.put(Side.FRONT, Side.RIGHT);
        clockwiseSide.put(Side.RIGHT, Side.BACK);
        clockwiseSide.put(Side.BACK, Side.LEFT);
        clockwiseSide.put(Side.LEFT, Side.FRONT);
        clockwiseSide.put(Side.TOP, Side.TOP);
        clockwiseSide.put(Side.BOTTOM, Side.BOTTOM);
        antiClockwiseSide = new EnumMap<Side, Side>(Side.class);
        antiClockwiseSide.put(Side.FRONT, Side.LEFT);
        antiClockwiseSide.put(Side.RIGHT, Side.FRONT);
        antiClockwiseSide.put(Side.BACK, Side.RIGHT);
        antiClockwiseSide.put(Side.LEFT, Side.BACK);
        antiClockwiseSide.put(Side.TOP, Side.TOP);
        antiClockwiseSide.put(Side.BOTTOM, Side.BOTTOM);

        horizontalSides = new Side[]{LEFT, RIGHT, FRONT, BACK};
    }

    /**
     * @return The horizontal sides, for iteration
     */
    public static Side[] horizontalSides() {
        return horizontalSides;
    }

    public static Side inDirection(int x, int y, int z)
    {
        if (MathHelper.fastAbs(x) > MathHelper.fastAbs(y))
        {
            if (MathHelper.fastAbs(x) > MathHelper.fastAbs(z))
            {
                return (x > 0) ? RIGHT : LEFT;
            }
        }
        else if (MathHelper.fastAbs(y) > MathHelper.fastAbs(z))
        {
            return (y > 0) ? TOP : BOTTOM;
        }
        return (z > 0) ? BACK : FRONT;
    }

    public static Side inDirection(double x, double y, double z)
    {
        if (MathHelper.fastAbs(x) > MathHelper.fastAbs(y))
        {
            if (MathHelper.fastAbs(x) > MathHelper.fastAbs(z))
            {
                return (x > 0) ? RIGHT : LEFT;
            }
        }
        else if (MathHelper.fastAbs(y) > MathHelper.fastAbs(z))
        {
            return (y > 0) ? TOP : BOTTOM;
        }
        return (z > 0) ? BACK : FRONT;
    }

    private Vector3i vector3iDir;
    private boolean horizontal;

    Side(Vector3i vector3i, boolean horizontal) {
        this.vector3iDir = vector3i;
        this.horizontal = horizontal;
    }

    /**
     * @return The vector3i in the direction of the side. Do not modify.
     */
    public Vector3i getVector3i() {
        return vector3iDir;
    }

    /**
     * @return Whether this is one of the horizontal directions.
     */
    public boolean isHorizontal() {
        return horizontal;
    }

    /**
     * @return The opposite side to this side.
     */
    public Side reverse() {
        return reverseMap.get(this);
    }

    public Side rotateClockwise(int steps) {
        if (!isHorizontal()) return this;
        if (steps < 0) {
            steps = -steps + 2;
        }
        steps = steps % 4;
        switch (steps) {
            case 1:
                return clockwiseSide.get(this);
            case 2:
                return reverseMap.get(this);
            case 3:
                return antiClockwiseSide.get(this);
            default:
                return this;
        }
    }

}
<|MERGE_RESOLUTION|>--- conflicted
+++ resolved
@@ -1,140 +1,126 @@
-package org.terasology.math;
-
-<<<<<<< HEAD
-=======
-import org.terasology.model.blocks.Block;
-import org.terasology.utilities.MathHelper;
-
->>>>>>> c59adccb
-import java.util.EnumMap;
-
-/**
- * The six sides of a block.
- */
-public enum Side {
-    TOP(Vector3i.up(), false),
-    LEFT(new Vector3i(-1, 0, 0), true),
-    RIGHT(new Vector3i(1, 0, 0), true),
-    FRONT(new Vector3i(0, 0, -1), true),
-    BACK(new Vector3i(0, 0, 1), true),
-    BOTTOM(Vector3i.down(), false);
-
-    private static EnumMap<Side, Side> reverseMap;
-    private static Side[] horizontalSides;
-    private static EnumMap<Side, Side> clockwiseSide;
-    private static EnumMap<Side, Side> antiClockwiseSide;
-
-    static {
-        reverseMap = new EnumMap<Side, Side>(Side.class);
-        reverseMap.put(TOP, BOTTOM);
-        reverseMap.put(LEFT, RIGHT);
-        reverseMap.put(RIGHT, LEFT);
-        reverseMap.put(FRONT, BACK);
-        reverseMap.put(BACK, FRONT);
-        reverseMap.put(BOTTOM, TOP);
-
-        clockwiseSide = new EnumMap<Side, Side>(Side.class);
-        clockwiseSide.put(Side.FRONT, Side.RIGHT);
-        clockwiseSide.put(Side.RIGHT, Side.BACK);
-        clockwiseSide.put(Side.BACK, Side.LEFT);
-        clockwiseSide.put(Side.LEFT, Side.FRONT);
-        clockwiseSide.put(Side.TOP, Side.TOP);
-        clockwiseSide.put(Side.BOTTOM, Side.BOTTOM);
-        antiClockwiseSide = new EnumMap<Side, Side>(Side.class);
-        antiClockwiseSide.put(Side.FRONT, Side.LEFT);
-        antiClockwiseSide.put(Side.RIGHT, Side.FRONT);
-        antiClockwiseSide.put(Side.BACK, Side.RIGHT);
-        antiClockwiseSide.put(Side.LEFT, Side.BACK);
-        antiClockwiseSide.put(Side.TOP, Side.TOP);
-        antiClockwiseSide.put(Side.BOTTOM, Side.BOTTOM);
-
-        horizontalSides = new Side[]{LEFT, RIGHT, FRONT, BACK};
-    }
-
-    /**
-     * @return The horizontal sides, for iteration
-     */
-    public static Side[] horizontalSides() {
-        return horizontalSides;
-    }
-
-    public static Side inDirection(int x, int y, int z)
-    {
-        if (MathHelper.fastAbs(x) > MathHelper.fastAbs(y))
-        {
-            if (MathHelper.fastAbs(x) > MathHelper.fastAbs(z))
-            {
-                return (x > 0) ? RIGHT : LEFT;
-            }
-        }
-        else if (MathHelper.fastAbs(y) > MathHelper.fastAbs(z))
-        {
-            return (y > 0) ? TOP : BOTTOM;
-        }
-        return (z > 0) ? BACK : FRONT;
-    }
-
-    public static Side inDirection(double x, double y, double z)
-    {
-        if (MathHelper.fastAbs(x) > MathHelper.fastAbs(y))
-        {
-            if (MathHelper.fastAbs(x) > MathHelper.fastAbs(z))
-            {
-                return (x > 0) ? RIGHT : LEFT;
-            }
-        }
-        else if (MathHelper.fastAbs(y) > MathHelper.fastAbs(z))
-        {
-            return (y > 0) ? TOP : BOTTOM;
-        }
-        return (z > 0) ? BACK : FRONT;
-    }
-
-    private Vector3i vector3iDir;
-    private boolean horizontal;
-
-    Side(Vector3i vector3i, boolean horizontal) {
-        this.vector3iDir = vector3i;
-        this.horizontal = horizontal;
-    }
-
-    /**
-     * @return The vector3i in the direction of the side. Do not modify.
-     */
-    public Vector3i getVector3i() {
-        return vector3iDir;
-    }
-
-    /**
-     * @return Whether this is one of the horizontal directions.
-     */
-    public boolean isHorizontal() {
-        return horizontal;
-    }
-
-    /**
-     * @return The opposite side to this side.
-     */
-    public Side reverse() {
-        return reverseMap.get(this);
-    }
-
-    public Side rotateClockwise(int steps) {
-        if (!isHorizontal()) return this;
-        if (steps < 0) {
-            steps = -steps + 2;
-        }
-        steps = steps % 4;
-        switch (steps) {
-            case 1:
-                return clockwiseSide.get(this);
-            case 2:
-                return reverseMap.get(this);
-            case 3:
-                return antiClockwiseSide.get(this);
-            default:
-                return this;
-        }
-    }
-
-}
+package org.terasology.math;
+
+import org.terasology.utilities.MathHelper;
+
+import java.util.EnumMap;
+
+/**
+ * The six sides of a block.
+ */
+public enum Side {
+    TOP(Vector3i.up(), false),
+    LEFT(new Vector3i(-1, 0, 0), true),
+    RIGHT(new Vector3i(1, 0, 0), true),
+    FRONT(new Vector3i(0, 0, -1), true),
+    BACK(new Vector3i(0, 0, 1), true),
+    BOTTOM(Vector3i.down(), false);
+
+    private static EnumMap<Side, Side> reverseMap;
+    private static Side[] horizontalSides;
+    private static EnumMap<Side, Side> clockwiseSide;
+    private static EnumMap<Side, Side> antiClockwiseSide;
+
+    static {
+        reverseMap = new EnumMap<Side, Side>(Side.class);
+        reverseMap.put(TOP, BOTTOM);
+        reverseMap.put(LEFT, RIGHT);
+        reverseMap.put(RIGHT, LEFT);
+        reverseMap.put(FRONT, BACK);
+        reverseMap.put(BACK, FRONT);
+        reverseMap.put(BOTTOM, TOP);
+
+        clockwiseSide = new EnumMap<Side, Side>(Side.class);
+        clockwiseSide.put(Side.FRONT, Side.RIGHT);
+        clockwiseSide.put(Side.RIGHT, Side.BACK);
+        clockwiseSide.put(Side.BACK, Side.LEFT);
+        clockwiseSide.put(Side.LEFT, Side.FRONT);
+        clockwiseSide.put(Side.TOP, Side.TOP);
+        clockwiseSide.put(Side.BOTTOM, Side.BOTTOM);
+        antiClockwiseSide = new EnumMap<Side, Side>(Side.class);
+        antiClockwiseSide.put(Side.FRONT, Side.LEFT);
+        antiClockwiseSide.put(Side.RIGHT, Side.FRONT);
+        antiClockwiseSide.put(Side.BACK, Side.RIGHT);
+        antiClockwiseSide.put(Side.LEFT, Side.BACK);
+        antiClockwiseSide.put(Side.TOP, Side.TOP);
+        antiClockwiseSide.put(Side.BOTTOM, Side.BOTTOM);
+
+        horizontalSides = new Side[]{LEFT, RIGHT, FRONT, BACK};
+    }
+
+    /**
+     * @return The horizontal sides, for iteration
+     */
+    public static Side[] horizontalSides() {
+        return horizontalSides;
+    }
+
+    public static Side inDirection(int x, int y, int z) {
+        if (MathHelper.fastAbs(x) > MathHelper.fastAbs(y)) {
+            if (MathHelper.fastAbs(x) > MathHelper.fastAbs(z)) {
+                return (x > 0) ? RIGHT : LEFT;
+            }
+        } else if (MathHelper.fastAbs(y) > MathHelper.fastAbs(z)) {
+            return (y > 0) ? TOP : BOTTOM;
+        }
+        return (z > 0) ? BACK : FRONT;
+    }
+
+    public static Side inDirection(double x, double y, double z) {
+        if (MathHelper.fastAbs(x) > MathHelper.fastAbs(y)) {
+            if (MathHelper.fastAbs(x) > MathHelper.fastAbs(z)) {
+                return (x > 0) ? RIGHT : LEFT;
+            }
+        } else if (MathHelper.fastAbs(y) > MathHelper.fastAbs(z)) {
+            return (y > 0) ? TOP : BOTTOM;
+        }
+        return (z > 0) ? BACK : FRONT;
+    }
+
+    private Vector3i vector3iDir;
+    private boolean horizontal;
+
+    Side(Vector3i vector3i, boolean horizontal) {
+        this.vector3iDir = vector3i;
+        this.horizontal = horizontal;
+    }
+
+    /**
+     * @return The vector3i in the direction of the side. Do not modify.
+     */
+    public Vector3i getVector3i() {
+        return vector3iDir;
+    }
+
+    /**
+     * @return Whether this is one of the horizontal directions.
+     */
+    public boolean isHorizontal() {
+        return horizontal;
+    }
+
+    /**
+     * @return The opposite side to this side.
+     */
+    public Side reverse() {
+        return reverseMap.get(this);
+    }
+
+    public Side rotateClockwise(int steps) {
+        if (!isHorizontal()) return this;
+        if (steps < 0) {
+            steps = -steps + 2;
+        }
+        steps = steps % 4;
+        switch (steps) {
+            case 1:
+                return clockwiseSide.get(this);
+            case 2:
+                return reverseMap.get(this);
+            case 3:
+                return antiClockwiseSide.get(this);
+            default:
+                return this;
+        }
+    }
+
+}