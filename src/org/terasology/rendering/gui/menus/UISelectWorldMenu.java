/*
 * Copyright 2011 Benjamin Glatzel <benjamin.glatzel@me.com>.
 *
 * Licensed under the Apache License, Version 2.0 (the "License");
 * you may not use this file except in compliance with the License.
 * You may obtain a copy of the License at
 *
 *      http://www.apache.org/licenses/LICENSE-2.0
 *
 * Unless required by applicable law or agreed to in writing, software
 * distributed under the License is distributed on an "AS IS" BASIS,
 * WITHOUT WARRANTIES OR CONDITIONS OF ANY KIND, either express or implied.
 * See the License for the specific language governing permissions and
 * limitations under the License.
 */
package org.terasology.rendering.gui.menus;

import groovy.util.ConfigObject;
import groovy.util.ConfigSlurper;
import org.lwjgl.opengl.Display;
import org.terasology.game.Terasology;
import org.terasology.logic.manager.AudioManager;
<<<<<<< HEAD
import org.terasology.logic.manager.Config;
=======
import org.terasology.logic.manager.GUIManager;
>>>>>>> b09439e8
import org.terasology.rendering.gui.components.*;
import org.terasology.rendering.gui.dialogs.UIDialogCreateNewWorld;
import org.terasology.rendering.gui.framework.*;
import org.terasology.game.Terasology;

import javax.vecmath.Vector2f;
import java.io.File;
import java.io.FileFilter;
import java.net.MalformedURLException;
import java.util.ArrayList;
import java.util.logging.Level;

/**
 * Select world menu screen.
 *
 * @author Anton Kireev <adeon.k87@gmail.com>
 *
 */
public class UISelectWorldMenu extends UIDisplayWindow {

    final UIImageOverlay _overlay;
    final UIList _list;
    final UIButton _goToBack;
    final UIButton _createNewWorld;
    final UIButton _loadFromList;
    final UIButton _deleteFromList;
    final UIDialogCreateNewWorld _window;

    public UISelectWorldMenu() {
        maximaze();
        _overlay = new UIImageOverlay("menuBackground");
        //_overlay.setVisible(true);

        _window = new UIDialogCreateNewWorld("Create new world", new Vector2f(512f, 256f));
        _window.center();

        _window.setModal(true);

        GUIManager.getInstance().addWindow(_window, "generate_world ");

        _list = new UIList(new Vector2f(512f, 256f));
        _list.setVisible(true);

        ConfigObject config = null;

        String path          = Terasology.getInstance().getWorldSavePath("");

        File worldCatalog = new File(path);

        for(File file : worldCatalog.listFiles(new FileFilter() {
            public boolean accept(File file) {
                if(file.isDirectory()){
                    return true;
                }else{
                    return false;
                }
            }
        })){
            File worldManifest = new File(file.getPath() + "\\WorldManifest.groovy");
            System.out.println(file.getPath() + "WorldManifest.groovy");
            try {
                config = new ConfigSlurper().parse(worldManifest.toURI().toURL());
                if(config.get("worldTitle")!=null&&config.get("worldSeed")!=null){
                    _list.addItem((String) config.get("worldTitle"), (String)config.get("worldSeed"));
                }
            } catch (MalformedURLException e) {
                Terasology.getInstance().getLogger().log(Level.SEVERE, "Failed reading world data object. Sorry.", e);
            }
        }

        _list.addItem("worldTitle1", "worldSeed");
        _list.addItem("worldTitle2", "worldSeed");

        _goToBack = new UIButton(new Vector2f(256f, 32f));
        _goToBack.getLabel().setText("Go to back");
        _goToBack.setVisible(true);

        _loadFromList = new UIButton(new Vector2f(128f, 32f));
        _loadFromList.getLabel().setText("Load");
        _loadFromList.setVisible(true);

        _createNewWorld = new UIButton(new Vector2f(192f, 32f));
        _createNewWorld.getLabel().setText("Create new world");
        _createNewWorld.setVisible(true);

        _deleteFromList = new UIButton(new Vector2f(128f, 32f));
        _deleteFromList.getLabel().setText("Delete");
        _deleteFromList.setVisible(true);

        _createNewWorld.addClickListener(new IClickListener() {
            public void clicked(UIDisplayElement element) {
                _window.show();
            }
        });

        _deleteFromList.addClickListener(new IClickListener() {
            public void clicked(UIDisplayElement element) {
                _list.removeSelectedItem();
            }
        });

        _loadFromList.addClickListener(new IClickListener() {
            public void clicked(UIDisplayElement element) {
              // Config.getInstance().setDefaultSeed(_list.);
            }
        });

        addDisplayElement(_overlay);
        addDisplayElement(_list, "list");
        addDisplayElement(_loadFromList, "loadFromListButton");
        addDisplayElement(_goToBack, "goToBackButton");
        addDisplayElement(_createNewWorld, "createWorldButton");
        addDisplayElement(_deleteFromList, "deleteFromListButton");
        update();
    }

    @Override
    public void update() {
        super.update();
        _list.centerHorizontally();
        _list.getPosition().y = 230f;

        _createNewWorld.getPosition().x = _list.getPosition().x;
        _createNewWorld.getPosition().y = _list.getPosition().y  + _list.getSize().y + 32f;

        _loadFromList.getPosition().x =_createNewWorld.getPosition().x + _createNewWorld.getSize().x + 15f;
        _loadFromList.getPosition().y =_createNewWorld.getPosition().y;

        _deleteFromList.getPosition().x =_loadFromList.getPosition().x + _loadFromList.getSize().x + 15f;
        _deleteFromList.getPosition().y =_loadFromList.getPosition().y;


        _goToBack.centerHorizontally();

        _goToBack.getPosition().y = Display.getHeight() - _goToBack.getSize().y - 32f;

    }
}<|MERGE_RESOLUTION|>--- conflicted
+++ resolved
@@ -19,12 +19,8 @@
 import groovy.util.ConfigSlurper;
 import org.lwjgl.opengl.Display;
 import org.terasology.game.Terasology;
-import org.terasology.logic.manager.AudioManager;
-<<<<<<< HEAD
 import org.terasology.logic.manager.Config;
-=======
 import org.terasology.logic.manager.GUIManager;
->>>>>>> b09439e8
 import org.terasology.rendering.gui.components.*;
 import org.terasology.rendering.gui.dialogs.UIDialogCreateNewWorld;
 import org.terasology.rendering.gui.framework.*;
@@ -56,7 +52,7 @@
     public UISelectWorldMenu() {
         maximaze();
         _overlay = new UIImageOverlay("menuBackground");
-        //_overlay.setVisible(true);
+        _overlay.setVisible(true);
 
         _window = new UIDialogCreateNewWorld("Create new world", new Vector2f(512f, 256f));
         _window.center();
